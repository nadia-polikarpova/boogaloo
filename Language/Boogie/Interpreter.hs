--- conflicted
+++ resolved
@@ -1,1051 +1,1047 @@
-{-# LANGUAGE FlexibleContexts, Rank2Types #-}
-
--- | Interpreter for Boogie 2
-module Language.Boogie.Interpreter (
-  -- * Executing programs
-<<<<<<< HEAD
-  Execution,
-  executeProgramDet,
-=======
->>>>>>> 19efc533
-  executeProgram,
-  -- * Run-time failures
-  FailureSource (..),
-  -- InternalCode,
-  StackFrame (..),
-  StackTrace,
-  RuntimeFailure (..),  
-  runtimeFailureDoc,
-  FailureKind (..),
-  failureKind,
-  -- * Execution outcomes
-  TestCase (..),
-  isPass,
-  isInvalid,
-  isNonexecutable,
-  isFail,
-  testCaseDoc,
-  sessionSummaryDoc,
-  -- * Executing parts of programs
-  eval,
-  exec,
-  preprocess
-  ) where
-
-import Language.Boogie.Solver  
-import Language.Boogie.Environment
-import Language.Boogie.AST
-import Language.Boogie.Util
-import Language.Boogie.Heap hiding (Heap)
-import Language.Boogie.Position
-import Language.Boogie.Tokens (nonIdChar)
-import Language.Boogie.Pretty
-import Language.Boogie.TypeChecker
-import Language.Boogie.NormalForm
-import Language.Boogie.BasicBlocks
-import Data.Maybe
-import Data.List
-import Data.Map (Map, (!))
-import qualified Data.Map as M
-import Data.Set (Set)
-import qualified Data.Set as S
-import Control.Monad.Error hiding (join)
-import Control.Applicative hiding (empty)
-import Control.Monad.State hiding (join)
-import Control.Monad.Identity hiding (join)
-import Control.Monad.Stream
-import Control.Lens hiding (Context, at)
-
-{- Interface -}
-      
--- | 'executeProgram' @p tc solver entryPoint@ :
--- Execute program @p@ in type context @tc@ with solver @solver@, starting from procedure @entryPoint@,
--- and return the outcome(s) embedded into the solver's monad.
-executeProgram :: (Monad m, Functor m) => Program -> Context -> Solver m -> Id -> m (TestCase)
-executeProgram p tc solver entryPoint = result <$> runStateT (runErrorT programExecution) (initEnv tc solver)
-  where
-    programExecution = do
-      execUnsafely $ preprocess p
-      execRootCall
-    sig = procSig entryPoint tc
-    execRootCall = do
-      let params = psigParams sig
-      let defaultBinding = M.fromList $ zip (psigTypeVars sig) (repeat defaultType)
-      let paramTypes = map (typeSubst defaultBinding) (map itwType params)
-      envTypeContext %= setLocals (M.fromList $ zip (map itwId params) paramTypes)
-      execCallBySig (assumePreconditions sig) (map itwId (psigRets sig)) (map (gen . Var . itwId) (psigArgs sig)) noPos
-    defaultType = BoolType      
-    result (Left err, env) = TestCase sig (env^.envMemory) (env^.envConstraints) (Just err)
-    result (_, env)      = TestCase sig (env^.envMemory) (env^.envConstraints) Nothing    
-            
-{- Executions -}
-
--- | Computations with 'Environment' as state, which can result in either @a@ or 'RuntimeFailure'
-type Execution m a = ErrorT RuntimeFailure (StateT (Environment m) m) a
-
--- | Computations with 'Environment' as state, which always result in @a@
-type SafeExecution m a = StateT (Environment m) m a
-
--- | 'execUnsafely' @computation@ : Execute a safe @computation@ in an unsafe environment
-execUnsafely :: (Monad m, Functor m) => SafeExecution m a -> Execution m a
-execUnsafely computation = ErrorT (Right <$> computation)
-
--- | 'execSafely' @computation handler@ : Execute an unsafe @computation@ in a safe environment, handling errors that occur in @computation@ with @handler@
-execSafely :: (Monad m, Functor m) => Execution m a -> (RuntimeFailure -> SafeExecution m a) -> SafeExecution m a
-execSafely computation handler = do
-  eres <- runErrorT computation
-  either handler return eres
-
--- | Computations that perform a cleanup at the end
-class Monad s => Finalizer s where
-  finally :: s a -> s () -> s a
-
-instance Monad m => Finalizer (StateT s m) where
-  finally main cleanup = do
-    res <- main
-    cleanup
-    return res  
-    
-instance (Error e, Monad m) => Finalizer (ErrorT e m) where
-  finally main cleanup = do
-    res <- main `catchError` (\err -> cleanup >> throwError err)
-    cleanup
-    return res
-    
--- | Run execution in the old environment
-old :: (Monad m, Functor m) => Execution m a -> Execution m a
-old execution = do
-  inOld <- use envInOld
-  if inOld
-    then execution
-    else do
-      outerEnv <- get
-      envMemory.memGlobals .= outerEnv^.envMemory.memOld
-      envInOld .= True            
-      res <- execution
-      innerMem <- use envMemory
-      envMemory.memOld .= innerMem^.memGlobals
-      -- Restore globals to their outer values and add feshly initialized globals
-      envMemory.memGlobals .= (outerEnv^.envMemory.memGlobals) `M.union` (removeDomain (innerMem^.memModified) (innerMem^.memGlobals))
-      envInOld .= False
-      return res
-
--- | Save current values of global variables in memOld, return the caller memory
-saveOld :: (Monad m, Functor m) => Execution m Memory 
-saveOld = do
-  callerMem <- use envMemory
-  let globals = callerMem^.memGlobals
-  envMemory.memOld .= globals
-  envMemory.memModified .= S.empty
-  return $ callerMem
-
--- | 'restoreOld' @callerMem@ : restore 'memOld' to its value from @callerMem@
-restoreOld :: (Monad m, Functor m) => Memory -> Execution m ()  
-restoreOld callerMem = do
-  -- Among the callee's old values, those that had not been modified by the caller are "clean" (should be propagated back to the caller)
-  (dirtyOlds, cleanOlds) <- uses (envMemory.memOld) $ partitionDomain (callerMem^.memModified)
-  envMemory.memOld .= (callerMem^.memOld) `M.union` cleanOlds
-  envMemory.memModified %= ((callerMem^.memModified) `S.union`)
-  
--- | Execute computation in a local context
-executeLocally :: (MonadState (Environment m) s, Finalizer s) => (Context -> Context) -> [Id] -> [Thunk] -> [Expression] -> s a -> s a
-executeLocally localTC formals actuals localWhere computation = do
-  oldEnv <- get
-  envTypeContext %= localTC
-  envMemory.memLocals .= M.empty
-  zipWithM_ (setVar memLocals) formals actuals
-  mapM_ (extendNameConstraint conLocals) localWhere
-  computation `finally` unwind oldEnv
-  where
-    -- | Restore type context and the values of local variables 
-    unwind oldEnv = do
-      locals <- use $ envMemory.memLocals
-      envTypeContext .= oldEnv^.envTypeContext
-      envMemory.memLocals .= oldEnv^.envMemory.memLocals
-      envConstraints.conLocals .= oldEnv^.envConstraints.conLocals
-      
--- | Exucute computation in a nested context      
-executeNested :: (MonadState (Environment m) s, Finalizer s) => TypeBinding -> [IdType] -> s a -> s a
-executeNested inst locals computation = do
-  oldEnv <- get
-  envTypeContext %= nestedContext inst locals
-  envMemory.memLocals %= deleteAll localNames
-  computation `finally` unwind oldEnv
-  where
-    -- | Restore type context and the values of local variables 
-    localNames = map fst locals
-    unwind oldEnv = do      
-      envTypeContext .= oldEnv^.envTypeContext
-      envMemory.memLocals %= (`M.union` (oldEnv^.envMemory.memLocals)) . deleteAll localNames
-     
--- | Execute computation in a global context     
-executeGlobally :: (MonadState (Environment m) s, Finalizer s) => s a -> s a
-executeGlobally computation = do
-  oldEnv <- get
-  envTypeContext %= globalContext
-  envMemory.memLocals .= M.empty
-  envConstraints.conLocals .= M.empty
-  computation `finally` unwind oldEnv
-  where
-    -- | Restore type context and the values of local variables 
-    unwind oldEnv = do
-      envTypeContext .= oldEnv^.envTypeContext
-      envMemory.memLocals .= oldEnv^.envMemory.memLocals
-      envConstraints.conLocals .= oldEnv^.envConstraints.conLocals  
-                              
-{- Runtime failures -}
-
-data FailureSource = 
-  SpecViolation SpecClause |      -- ^ Violation of user-defined specification
-  UnsupportedConstruct Doc        -- ^ Language construct is not yet supported (should disappear in later versions)
-  deriving Eq
-  
--- | Information about a procedure or function call  
-data StackFrame = StackFrame {
-  callPos :: SourcePos,    -- ^ Source code position of the call
-  callName :: Id           -- ^ Name of procedure or function
-} deriving Eq
-
-type StackTrace = [StackFrame]
-
--- | Failures that occur during execution
-data RuntimeFailure = RuntimeFailure {
-  rtfSource :: FailureSource,   -- ^ Source of the failure
-  rtfPos :: SourcePos,          -- ^ Location where the failure occurred
-  rtfMemory :: Memory,          -- ^ Memory state at the time of failure
-  rtfTrace :: StackTrace        -- ^ Stack trace from the program entry point to the procedure where the failure occurred
-}
-
--- | Throw a run-time failure
-throwRuntimeFailure source pos = do
-  mem <- use envMemory
-  throwError (RuntimeFailure source pos mem [])
-
--- | Push frame on the stack trace of a runtime failure
-addStackFrame frame (RuntimeFailure source pos mem trace) = throwError (RuntimeFailure source pos mem (frame : trace))
-
--- | Kinds of run-time failures
-data FailureKind = Error | -- ^ Error state reached (assertion violation)
-  Unreachable | -- ^ Unreachable state reached (assumption violation)
-  Nonexecutable -- ^ The state is OK in Boogie semantics, but the execution cannot continue due to the limitations of the interpreter
-  deriving Eq
-
--- | Kind of a run-time failure
-failureKind :: RuntimeFailure -> FailureKind
-failureKind err = case rtfSource err of
-  SpecViolation (SpecClause _ True _) -> Unreachable
-  SpecViolation (SpecClause _ False _) -> Error
-  _ -> Nonexecutable
-  
-instance Error RuntimeFailure where
-  noMsg    = RuntimeFailure (UnsupportedConstruct $ text "unknown") noPos emptyMemory []
-  strMsg s = RuntimeFailure (UnsupportedConstruct $ text s) noPos emptyMemory []
-  
--- | Pretty-printed run-time failure
-runtimeFailureDoc debug err = 
-  let store = (if debug then id else userStore ((rtfMemory err)^.memMaps)) (M.filterWithKey (\k _ -> isRelevant k) (visibleVariables (rtfMemory err)))
-      sDoc = storeDoc store 
-  in failureSourceDoc (rtfSource err) <+> posDoc (rtfPos err) <+> 
-    (nest 2 $ option (not (isEmpty sDoc)) (text "with") $+$ sDoc) $+$
-    vsep (map stackFrameDoc (reverse (rtfTrace err)))
-  where
-    failureSourceDoc (SpecViolation (SpecClause specType isFree e)) = text (clauseName specType isFree) <+> dquotes (pretty e) <+> defPosition specType e <+>
-      text "violated"
-    failureSourceDoc (UnsupportedConstruct s) = text "Unsupported construct" <+> s
-    
-    clauseName Inline isFree = if isFree then "Assumption" else "Assertion"  
-    clauseName Precondition isFree = if isFree then "Free precondition" else "Precondition"  
-    clauseName Postcondition isFree = if isFree then "Free postcondition" else "Postcondition"  
-    clauseName LoopInvariant isFree = if isFree then "Free loop invariant" else "Loop invariant"  
-    clauseName Where True = "Where clause"  -- where clauses cannot be non-free  
-    clauseName Axiom True = "Axiom"  -- axioms cannot be non-free  
-    
-    defPosition Inline _ = empty
-    defPosition LoopInvariant _ = empty
-    defPosition _ e = text "defined" <+> posDoc (position e)
-        
-    isRelevant k = case rtfSource err of
-      SpecViolation (SpecClause _ _ expr) -> k `elem` freeVars expr
-      _ -> False
-    
-    stackFrameDoc f = text "in call to" <+> text (callName f) <+> posDoc (callPos f)
-    posDoc pos
-      | pos == noPos = text "from the environment"
-      | otherwise = text "on line" <+> int (sourceLine pos)
-
-instance Pretty RuntimeFailure where pretty err = runtimeFailureDoc True err
-  
--- | Do two runtime failures represent the same fault?
--- Yes if the same property failed at the same program location
--- or, for preconditions, for the same caller   
-instance Eq RuntimeFailure where
-  f == f' = rtfSource f == rtfSource f' && rtfPos f == rtfPos f'
-
-{- Execution results -}
-    
--- | Description of an execution
-data TestCase = TestCase {
-  tcProcedure :: PSig,                -- ^ Root procedure (entry point) of the execution
-  tcMemory :: Memory,                 -- ^ Final memory state (at the exit from the root procedure) 
-  tcSymbolicMemory :: ConstraintMemory, -- ^ Final symbolic memory state (at the exit from the root procedure) 
-  tcFailure :: Maybe RuntimeFailure   -- ^ Failure the execution eded with, or Nothing if the execution ended in a valid state
-}
-
--- | 'isPass' @tc@: Does @tc@ end in a valid state?
-isPass :: TestCase -> Bool
-isPass (TestCase _ _ _ Nothing) =  True
-isPass _ =          False
-
--- | 'isInvalid' @tc@: Does @tc@ and in an unreachable state?
-isInvalid :: TestCase -> Bool 
-isInvalid (TestCase _ _ _ (Just err))
-  | failureKind err == Unreachable = True
-isInvalid _                        = False
-
--- | 'isNonexecutable' @tc@: Does @tc@ end in a non-executable state?
-isNonexecutable :: TestCase -> Bool 
-isNonexecutable (TestCase _ _ _ (Just err))
-  | failureKind err == Nonexecutable  = True
-isNonexecutable _                     = False
-
--- | 'isFail' @tc@: Does @tc@ end in an error state?
-isFail :: TestCase -> Bool
-isFail tc = not (isPass tc || isInvalid tc || isNonexecutable tc)
-
--- | Remove empty maps from a store
-removeEmptyMaps = id -- M.filter $ not . isEmptyMap
-
--- | 'testCaseDoc' @debug header n tc@ : Pretty printed @tc@',
--- displayed in user or debug format depending on 'debug'
--- with a header "'header' 'n':".
-testCaseDoc :: Bool -> String -> Integer -> TestCase -> Doc
-testCaseDoc debug header n tc = 
-  auxDoc (text header <+> integer n <> text ":") <+> 
-  testCaseSummary debug tc $+$
-  case tcFailure tc of
-    Just err -> errorDoc (runtimeFailureDoc debug err) $+$
-      option debug (linebreak <> finalStateDoc True tc)
-    Nothing -> finalStateDoc debug tc  
-
--- | 'testCaseSummary' @debug tc@ : Summary of @tc@'s inputs and outcome
-testCaseSummary debug tc@(TestCase sig mem conMem mErr) = (text (psigName sig) <> 
-  parens (commaSep (map (inDoc . itwId) (psigArgs sig))) <>
-  (option (not $ M.null globalInputs) ((tupled . map globDoc . M.toList) globalInputs))) <+>
-  outcomeDoc tc
-  where
-    mem' = if debug then mem else userMemory conMem mem
-    globalInputs = removeEmptyMaps $ (mem'^.memOld) `M.union` (mem'^.memConstants)
-    inDoc name = pretty $ (mem'^.memLocals) ! name
-    globDoc (name, val) = text name <+> text "=" <+> pretty val
-    outcomeDoc tc 
-      | isPass tc = text "passed"
-      | isInvalid tc = text "invalid"
-      | isNonexecutable tc = text "non-executable"
-      | otherwise = text "failed"
-      
--- | 'finalStateDoc' @debug tc@ : outputs of @tc@, 
--- displayed in user or debug format depending on 'debug' 
-finalStateDoc :: Bool -> TestCase -> Doc
-finalStateDoc debug tc@(TestCase sig mem conMem mErr) = memoryDoc [] outNames finalMem $+$
-  if debug then pretty conMem else empty
-  where
-    finalMem =  over memLocals (removeEmptyMaps . restrictDomain (S.fromList outNames)) $ 
-                over memOld (const M.empty) $
-                over memGlobals removeEmptyMaps $
-                over memConstants removeEmptyMaps $
-                if debug then mem else userMemory conMem mem
-    outNames = map itwId (psigRets sig)
-    
--- | Test cases are considered equivalent from a user perspective
--- | if they are testing the same procedure and result in the same outcome
-equivalent tc1 tc2 = tcProcedure tc1 == tcProcedure tc2 && tcFailure tc1 == tcFailure tc2      
-
--- | Test session summary
-data Summary = Summary {
-  sPassCount :: Int,            -- ^ Number of passing test cases
-  sFailCount :: Int,            -- ^ Number of failing test cases
-  sInvalidCount :: Int,         -- ^ Number of invalid test cases
-  sNonExecutableCount :: Int,   -- ^ Number of nonexecutable test cases
-  sUniqueFailures :: [TestCase] -- ^ Unique failing test cases
-}
-
-totalCount s = sPassCount s + sFailCount s + sInvalidCount s + sNonExecutableCount s
-
--- | Pretty-printed test session summary
-instance Pretty Summary where 
-  pretty summary =
-    text "Test cases:" <+> int (totalCount summary) $+$
-    text "Passed:" <+> int (sPassCount summary) $+$
-    text "Invalid:" <+> int (sInvalidCount summary) $+$
-    text "Non executable:" <+> int (sNonExecutableCount summary) $+$
-    text "Failed:" <+> int (sFailCount summary) <+> parens (int (length (sUniqueFailures summary)) <+> text "unique")
-
--- | Summary of a set of test cases   
-testSessionSummary :: [TestCase] -> Summary
-testSessionSummary tcs = let 
-  passing = filter isPass tcs
-  failing = filter isFail tcs
-  invalid = filter isInvalid tcs
-  nexec = filter isNonexecutable tcs
-  in Summary {
-    sPassCount = length passing,
-    sFailCount = length failing,
-    sInvalidCount = length invalid,  
-    sNonExecutableCount = length nexec,
-    sUniqueFailures = nubBy equivalent failing
-  }
-
--- | Pretty-printed summary of a test session
-sessionSummaryDoc :: Bool -> [TestCase] -> Doc
-sessionSummaryDoc debug tcs = let sum = testSessionSummary tcs 
-  in vsep . punctuate linebreak $
-    pretty sum :
-    zipWith (testCaseDoc debug "Failure") [0..] (sUniqueFailures sum)
-
-{- Basic executions -}      
-  
--- | 'generateLogical' @t pos@ : generate a new logical variable of type @t@ at source position @pos@
-generateLogical t pos = do
-  l <- (attachPos pos . Logical t) <$> use envLogicalCount
-  envLogicalCount %= (+ 1)
-  return l
-      
--- | 'generateValue' @t pos@ : choose a value of type @t@ at source position @pos@;
--- fail if @t@ is a type variable
-generateValue :: (Monad m, Functor m) => Type -> SourcePos -> Execution m Thunk
-generateValue t pos = case t of
-  IdType x [] | isTypeVar [] x -> throwRuntimeFailure (UnsupportedConstruct (text "choice of a value from unknown type" <+> pretty t)) pos
-  -- Maps are initializaed lazily, allocate an empty map on the heap:
-  t@(MapType _ _ _) -> (attachPos pos . Literal . Reference t) <$> allocate emptyMap
-  t -> generateLogical t pos
-              
--- | 'setVar' @setter name val@ : set value of variable @name@ to @val@ using @setter@
-setVar setter name val = do
-  envMemory.setter %= M.insert name val
-  
--- | 'resetAnyVar' @name val@ : set value of a constant, global or local variable @name@ to @val@
-setAnyVar name val = do
-  tc <- use envTypeContext
-  if M.member name (localScope tc)
-    then setVar memLocals name val
-    else if M.member name (ctxGlobals tc)
-      then setVar memGlobals name val
-      else setVar memConstants name val  
-      
--- | 'forgetVar' @lens name@ : forget value of variable @name@ in @lens@;
--- if @name@ was associated with a reference, decrease its reference count      
-forgetVar :: (Monad m, Functor m) => StoreLens -> Id -> Execution m ()
-forgetVar lens name = do
-  envMemory.lens %= M.delete name
-      
--- | 'forgetAnyVar' @name@ : forget value of a constant, global or local variable @name@
-forgetAnyVar name = do
-  tc <- use envTypeContext
-  if M.member name (localScope tc)
-    then forgetVar memLocals name
-    else if M.member name (ctxGlobals tc)
-      then forgetVar memGlobals name
-      else forgetVar memConstants name
-      
--- | 'setMapValue' @r index val@ : map @index@ to @val@ in the map referenced by @r@
-setMapValue r index val = do
-  vals <- readHeap r
-  envMemory.memMaps %= update r (M.insert index val vals)
-  
--- | 'forgetMapValue' @r index@ : forget value at @index@ in the map referenced by @r@  
--- (@r@ has to be a source map)
-forgetMapValue r index = do
-  vals <- readHeap r
-  case M.lookup index vals of
-    Nothing -> return ()
-    Just val -> envMemory.memMaps %= update r (M.delete index vals)
-      
--- | 'readHeap' @r@: current value of reference @r@ in the heap
-readHeap r = flip at r <$> use (envMemory.memMaps)
-    
--- | 'allocate': store an empty map of type @t@ at a fresh location in the heap
-allocate :: (Monad m, Functor m) => MapCache -> Execution m Ref
-allocate cache = (state . withHeap . alloc) cache
-      
--- | 'extendNameConstraint' @lens con@ : add @con@ as a constraint for all free variables in @con@ to @envConstraints.lens@
-extendNameConstraint :: (MonadState (Environment m) s, Finalizer s) => SimpleLens ConstraintMemory NameConstraints -> Expression -> s ()
-extendNameConstraint lens con = mapM_ (\name -> modify $ addNameConstraint name (envConstraints.lens) con) (freeVars con)
-
--- | 'extendMapConstraint' @r c@ : add @c@ to the consraints of the map @r@  
-extendMapConstraint r c = modify $ addMapConstraint r c
-  
-{- Expressions -}
-         
--- | Evaluate an expression;
--- can have a side-effect of initializing variables and map points that were not previously defined
-eval :: (Monad m, Functor m) => Expression -> Execution m Thunk
-eval expr@(Pos pos e) = case e of
-  Literal v -> return expr
-  Var name -> evalVar name pos
-  Logical t r -> evalLogical t r pos
-  Application name args -> evalApplication name args pos
-  MapSelection m args -> evalMapSelection m args pos
-  MapUpdate m args new -> evalMapUpdate m args new pos
-  Old e -> old $ eval e
-  IfExpr cond e1 e2 -> evalIf cond e1 e2
-  Coercion e t -> eval e
-  UnaryExpression op e -> evalUnary op e
-  BinaryExpression op e1 e2 -> evalBinary op e1 e2
-  Quantified Lambda tv vars e -> evalLambda tv vars e pos
-  Quantified Forall tv vars e -> evalForall tv vars e pos
-  Quantified Exists tv vars e -> evalForall tv vars (enot e) pos >>= evalUnary Not
-  
-evalLogical t r pos = do
-  vals <- use $ envMemory.memLogical
-  return $ case M.lookup r vals of
-            Nothing -> attachPos pos $ Logical t r
-            Just val -> val  
-  
-evalVar name pos = do
-  tc <- use envTypeContext
-  case M.lookup name (localScope tc) of
-    Just t -> evalVarWith t memLocals False
-    Nothing -> case M.lookup name (ctxGlobals tc) of
-      Just t -> do
-        inOld <- use envInOld
-        modified <- use $ envMemory.memModified
-        -- Also initialize the old value of the global, unless we are evaluating and old expression (because of garbage collection) or the variable has been already modified:
-        executeGlobally $ evalVarWith t memGlobals (not inOld && S.notMember name modified)
-      Nothing -> case M.lookup name (ctxConstants tc) of
-        Just t -> executeGlobally $ evalVarWith t memConstants False
-        Nothing -> internalError $ text "Encountered unknown identifier during execution:" <+> text name
-  where  
-    evalVarWith :: (Monad m, Functor m) => Type -> StoreLens -> Bool -> Execution m Thunk
-    evalVarWith t lens initOld = do
-      s <- use $ envMemory.lens
-      case M.lookup name s of         -- Lookup a cached value
-        Just val -> return val
-        Nothing -> do                 -- If not found, choose a value non-deterministically
-          chosenValue <- generateValue t pos
-          setVar lens name chosenValue
-          when initOld $ setVar memOld name chosenValue
-          checkNameConstraints name pos
-          return chosenValue
-              
-evalApplication name args pos = evalMapSelection (functionExpr name pos) args pos  
-        
-rejectMapIndex pos idx = case thunkType idx of
-  MapType _ _ _ -> throwRuntimeFailure (UnsupportedConstruct $ text "map as an index") pos
-  _ -> return ()
-      
-evalMapSelection m args pos = do  
-  m' <- eval m
-  case fromLiteral m' of
-    Reference _ r -> do
-      args' <- mapM eval args
-      mapM_ (rejectMapIndex pos) args'
-      if all isLiteral args'
-        then do
-          let argsV = map fromLiteral args'
-          mRepr <- readHeap r
-          case M.lookup argsV mRepr of    -- Lookup a cached value
-            Just val -> return val
-            Nothing -> do                       -- If not found, choose a value non-deterministically
-              let rangeType = thunkType (gen $ MapSelection m' args')
-              chosenValue <- generateValue rangeType pos
-              setMapValue r argsV chosenValue
-              checkMapConstraints r args' pos
-              return chosenValue
-        else do
-          checkMapConstraints r args' pos
-          return $ attachPos pos $ MapSelection m' args' 
-    _ -> return m' -- function without arguments (ToDo: is this how it should be handled?)
-        
-evalMapUpdate m args new pos = do
-  m' <- eval m
-  let Reference t r = fromLiteral m'
-  args' <- mapM eval args
-  mapM_ (rejectMapIndex pos) args'
-  new' <- eval new    
-  mRepr <- readHeap r
-  newM' <- generateValue t pos
-  let Reference _ r' = fromLiteral newM'
-  let var = attachPos pos . Var
-      freshVarNames = map (\i -> nonIdChar : show i) [0..]
-      bv = zip freshVarNames domains
-      bvExprs = map (var . fst) bv
-      MapType tv domains _ = t
-      appOld = attachPos pos $ MapSelection m' bvExprs
-      appNew = attachPos pos $ MapSelection newM' bvExprs
-      guardNeq = disjunction (zipWith (|!=|) bvExprs args')
-      guardEq = conjunction (zipWith (|=|) bvExprs args')
-      lambda = inheritPos (Quantified Lambda tv bv)
-  extendMapConstraint r $ lambda (guardNeq |=>| (appOld |=| appNew))
-  extendMapConstraint r' $ lambda (guardNeq |=>| (appOld |=| appNew))  
-  extendMapConstraint r' $ lambda (guardEq |=>| (appNew |=| new'))
-  return newM'
-  
-evalIf cond e1 e2 = do
-  cond' <- eval cond
-  if isLiteral cond'
-    then case fromLiteral cond' of
-      BoolValue True -> eval e1    
-      BoolValue False -> eval e2    
-    else do
-      e1' <- eval e1
-      e2' <- eval e2
-      return $ attachPos (position cond) $ IfExpr cond' e1' e2'
-      
--- | Semantics of unary operators
-unOp :: UnOp -> Value -> Value
-unOp Neg (IntValue n)   = IntValue (-n)
-unOp Not (BoolValue b)  = BoolValue (not b)      
-    
-evalUnary op e  = do
-  e' <- eval e
-  return . attachPos (position e) $ if isLiteral e'
-                              then Literal $ unOp op $ fromLiteral e'
-                              else UnaryExpression op e'
-                                                            
--- | Short-circuit boolean operators
-shortCircuitOps = [And, Or, Implies, Explies]
-
--- | Short-circuit semantics of binary operators:
--- 'binOpLazy' @op lhs@ : returns the value of @lhs op@ if already defined, otherwise Nothing 
-binOpLazy :: BinOp -> Value -> Maybe Value
-binOpLazy And     (BoolValue False) = Just $ BoolValue False
-binOpLazy Or      (BoolValue True)  = Just $ BoolValue True
-binOpLazy Implies (BoolValue False) = Just $ BoolValue True
-binOpLazy Explies (BoolValue True)  = Just $ BoolValue True
-binOpLazy _ _                       = Nothing
-
--- | Strict semantics of binary operators
-binOp :: (Monad m, Functor m) => SourcePos -> BinOp -> Value -> Value -> Execution m Thunk 
-binOp pos Plus    (IntValue n1) (IntValue n2)   = return $ attachPos pos $ Literal $ IntValue (n1 + n2)
-binOp pos Minus   (IntValue n1) (IntValue n2)   = return $ attachPos pos $ Literal $ IntValue (n1 - n2)
-binOp pos Times   (IntValue n1) (IntValue n2)   = return $ attachPos pos $ Literal $ IntValue (n1 * n2)
-binOp pos Div     (IntValue n1) (IntValue n2)   = if n2 == 0 
-                                                then generateValue IntType pos
-                                                else return $ attachPos pos $ Literal $ IntValue (fst (n1 `euclidean` n2))
-binOp pos Mod     (IntValue n1) (IntValue n2)   = if n2 == 0 
-                                                then generateValue IntType pos
-                                                else return $ attachPos pos $ Literal $ IntValue (snd (n1 `euclidean` n2))
-binOp pos Leq     (IntValue n1) (IntValue n2)   = return $ attachPos pos $ Literal $ BoolValue (n1 <= n2)
-binOp pos Ls      (IntValue n1) (IntValue n2)   = return $ attachPos pos $ Literal $ BoolValue (n1 < n2)
-binOp pos Geq     (IntValue n1) (IntValue n2)   = return $ attachPos pos $ Literal $ BoolValue (n1 >= n2)
-binOp pos Gt      (IntValue n1) (IntValue n2)   = return $ attachPos pos $ Literal $ BoolValue (n1 > n2)
-binOp pos And     (BoolValue b1) (BoolValue b2) = return $ attachPos pos $ Literal $ BoolValue (b1 && b2)
-binOp pos Or      (BoolValue b1) (BoolValue b2) = return $ attachPos pos $ Literal $ BoolValue (b1 || b2)
-binOp pos Implies (BoolValue b1) (BoolValue b2) = return $ attachPos pos $ Literal $ BoolValue (b1 <= b2)
-binOp pos Explies (BoolValue b1) (BoolValue b2) = return $ attachPos pos $ Literal $ BoolValue (b1 >= b2)
-binOp pos Equiv   (BoolValue b1) (BoolValue b2) = return $ attachPos pos $ Literal $ BoolValue (b1 == b2)
-binOp pos Eq      v1 v2                         = evalEquality pos v1 v2
-binOp pos Neq     v1 v2                         = evalEquality pos v1 v2 >>= evalUnary Not
-binOp pos Lc      v1 v2                         = throwRuntimeFailure (UnsupportedConstruct $ text "orders") pos
-
--- | Euclidean division used by Boogie for integer division and modulo
-euclidean :: Integer -> Integer -> (Integer, Integer)
-a `euclidean` b =
-  case a `quotRem` b of
-    (q, r) | r >= 0    -> (q, r)
-           | b >  0    -> (q - 1, r + b)
-           | otherwise -> (q + 1, r - b)
-           
--- | 'evalEquality' @v1 v2 pos@ : Evaluate @v1 == v2@ at position @pos@
-evalEquality :: (Monad m, Functor m) => SourcePos -> Value -> Value -> Execution m Thunk
-evalEquality pos v1@(Reference t1 r1) v2@(Reference t2 r2) = if r1 == r2
-  then return $ lit (BoolValue True) -- Equal references point to equal maps
-  else if t1 /= t2 -- Different types can occur in a generic context
-    then return $ lit (BoolValue False)
-    else let
-        MapType tv domains range = t1
-        freshVarNames = map (\i -> nonIdChar : show i) [0..]
-        vars = zip freshVarNames domains                
-        app m = attachPos pos $ MapSelection (lit m) (map (var . fst) vars)
-      in evalForall tv vars (app v1 |=| app v2) pos
-  where
-    lit = attachPos pos . Literal
-    var = attachPos pos . Var
--- evalEquality (MapValue _ _) (MapValue _ _) _ = internalError $ text "Attempt to compare two maps"
-evalEquality pos v1 v2 = return $ attachPos pos $ Literal $ BoolValue (v1 == v2)                              
-      
-evalBinary op e1 e2 = do
-  let pos = position e1
-  e1' <- eval e1
-  if isLiteral e1' && op `elem` shortCircuitOps && isJust (binOpLazy op (fromLiteral e1'))
-    then return $ attachPos pos $ Literal $ fromJust $ binOpLazy op (fromLiteral e1')
-    else do
-      e2' <- eval e2
-      if isLiteral e1' && isLiteral e2'
-        then binOp pos op (fromLiteral e1') (fromLiteral e2')
-        else return $ attachPos pos $ BinaryExpression op e1' e2'
-    
-evalLambda tv vars e pos = do
-  tc <- use envTypeContext
-  let t = exprType tc (lambda e)
-  m' <- generateValue t pos
-  (Quantified Lambda _ _ symBody) <- node <$> symbolicEval (lambda e)
-  let var = attachPos pos . Var      
-      app = attachPos pos $ MapSelection m' (map (var . fst) vars)
-      Reference _ r = fromLiteral m'
-  extendMapConstraint r (lambda $ app |=| symBody)
-  return m'
-  where
-    lambda = attachPos pos . Quantified Lambda tv vars
-    
-evalForall tv vars e pos = do  
-  symExpr <- symbolicEval (attachPos pos $ Quantified Forall tv vars e)
-  res <- generateValue BoolType pos
-  samples <- mapM (evalForMap res) (M.toList $ extractMapConstraints symExpr)
-  modify $ addConstraints [res |=| conjunction samples]
-  return res
-  where
-    evalForMap res (r, constraints) = do
-      samples <- mapM (evalConstraint res r) constraints
-      return $ conjunction samples
-    evalConstraint res r c = do       
-      cache <- readHeap r
-      cacheRs <- mapM (\actuals -> applyMapConstraint c (map lit actuals) pos) (M.keys cache)
-      newR <- decideConstraint r c
-      addGuardedConstraint res r c
-      return $ conjunction (cacheRs ++ [newR])
-    decideConstraint r c@(Pos _ (Quantified Lambda tv vars _)) = do
-      let typeBinding = M.fromList $ zip tv (repeat anyType)
-      let argTypes = map (typeSubst typeBinding . snd) vars
-      index <- mapM (flip generateValue pos) argTypes -- choose an index non-deterministically
-      applyMapConstraint c index pos
-    addGuardedConstraint res r (Pos p (Quantified Lambda tv vars e)) = extendMapConstraint r (Pos p (Quantified Lambda tv vars (res |=>| e)))
-    lit = attachPos pos . Literal
-          
-{- Statements -}
-
--- | Execute a basic statement
--- (no jump, if or while statements allowed)
-exec :: (Monad m, Functor m) => Statement -> Execution m ()
-exec stmt = case node stmt of
-    Predicate specClause -> execPredicate specClause (position stmt)
-    Havoc ids -> execHavoc ids (position stmt)
-    Assign lhss rhss -> execAssign lhss rhss
-    Call lhss name args -> execCall name lhss args (position stmt)
-    CallForall name args -> return ()
-  
-execPredicate (SpecClause source True expr) pos = do
-  c <- eval expr
-  modify $ addConstraints [c]
-
-execPredicate clause@(SpecClause source False expr) pos = do
-  c <- eval expr
-  solveConstraints
-  c' <- eval c
-  case fromLiteral c' of
-    BoolValue True -> return ()
-    BoolValue False -> throwRuntimeFailure (SpecViolation clause) pos
-    
-execHavoc names pos = do
-  mapM_ forgetAnyVar names
-  mapM_ (modify . markModified) names
-    
-execAssign lhss rhss = do
-  rVals <- mapM eval rhss'
-  zipWithM_ setAnyVar lhss' rVals
-  mapM_ (modify . markModified) lhss' 
-  where
-    lhss' = map fst (zipWith simplifyLeft lhss rhss)
-    rhss' = map snd (zipWith simplifyLeft lhss rhss)
-    simplifyLeft (id, []) rhs = (id, rhs)
-    simplifyLeft (id, argss) rhs = (id, mapUpdate (gen $ Var id) argss rhs)
-    mapUpdate e [args] rhs = gen $ MapUpdate e args rhs
-    mapUpdate e (args1 : argss) rhs = gen $ MapUpdate e args1 (mapUpdate (gen $ MapSelection e args1) argss rhs)
-    
-execCall name lhss args pos = do
-  sig <- procSig name <$> use envTypeContext
-  execCallBySig sig lhss args pos
-    
-execCallBySig sig lhss args pos = do
-  defs <- gets $ lookupProcedure (psigName sig)
-  tc <- use envTypeContext
-  (sig', def) <- selectDef tc defs
-  let lhssExpr = map (gen . Var) lhss
-  retsV <- execProcedure sig' def args lhssExpr pos `catchError` addFrame
-  zipWithM_ setAnyVar lhss retsV
-  where
-    selectDef tc [] = return (assumePostconditions sig, dummyDef tc)
-    selectDef tc defs = do
-      i <- genIndex $ length defs
-      return (sig, defs !! i)
-    -- For procedures with no implementation: dummy definition that just havocs all modifiable globals
-    dummyDef tc = PDef {
-        pdefIns = map itwId (psigArgs sig),
-        pdefOuts = map itwId (psigRets sig),
-        pdefParamsRenamed = False,
-        pdefBody = ([], (M.fromList . toBasicBlocks . singletonBlock . gen . Havoc . psigModifies) sig),
-        pdefPos = noPos
-      }
-    addFrame err = addStackFrame (StackFrame pos (psigName sig)) err
-        
--- | 'execBlock' @blocks label@: Execute program consisting of @blocks@ starting from the block labeled @label@.
--- Return the location of the exit point.
-execBlock :: (Monad m, Functor m) => Map Id [Statement] -> Id -> Execution m SourcePos
-execBlock blocks label = let
-  block = blocks ! label
-  statements = init block
-  in do
-    mapM exec statements
-    case last block of
-      Pos pos Return -> return pos
-      Pos _ (Goto lbs) -> do
-        i <- genIndex $ length lbs
-        execBlock blocks (lbs !! i)
-    
--- | 'execProcedure' @sig def args lhss@ :
--- Execute definition @def@ of procedure @sig@ with actual arguments @args@ and call left-hand sides @lhss@
-execProcedure :: (Monad m, Functor m) => PSig -> PDef -> [Expression] -> [Expression] -> SourcePos -> Execution m [Thunk]
-execProcedure sig def args lhss callPos = let 
-  ins = pdefIns def
-  outs = pdefOuts def
-  blocks = snd (pdefBody def)
-  exitPoint pos = if pos == noPos 
-    then pdefPos def  -- Fall off the procedure body: take the procedure definition location
-    else pos          -- A return statement inside the body
-  execBody = do
-    checkPreconditions sig def callPos   
-    pos <- exitPoint <$> execBlock blocks startLabel
-    checkPostonditions sig def pos    
-    mapM (eval . attachPos (pdefPos def) . Var) outs
-  in do
-    argsV <- mapM eval args
-    mem <- saveOld
-    executeLocally (enterProcedure sig def args lhss) ins argsV (map itwWhere (psigRets sig ++ fst (pdefBody def))) execBody `finally` restoreOld mem
-    
-{- Specs -}
-
--- | Assert preconditions of definition def of procedure sig
-checkPreconditions sig def callPos = mapM_ (exec . attachPos callPos . Predicate . subst sig) (psigRequires sig)
-  where 
-    subst sig (SpecClause t f e) = SpecClause t f (paramSubst sig def e)
-
--- | Assert postconditions of definition def of procedure sig at exitPoint    
-checkPostonditions sig def exitPoint = mapM_ (exec . attachPos exitPoint . Predicate . subst sig) (psigEnsures sig)
-  where 
-    subst sig (SpecClause t f e) = SpecClause t f (paramSubst sig def e)
-
-{- Constraints and symbolic execution -}
-
--- | 'symbolicEval' @expr@ : evaluate @expr@ modulo quantification
-symbolicEval expr = symbolicEval' [] expr
-  where
-    symbolicEval' vars (Pos p e) = attachPos p <$> case e of
-      l@(Literal _) -> return l
-      l@(Logical _ _) -> return l
-      var@(Var name) -> if name `elem` vars
-        then return var
-        else node <$> evalVar name p
-      Application name args -> node <$> symbolicEval' vars (attachPos p $ MapSelection (functionExpr name p) args)
-      MapSelection m args -> do
-        m' <- symbolicEval' vars m
-        args' <- mapM (symbolicEval' vars) args
-        if all isLiteral (m' : args')
-          then node <$> evalMapSelection m' args' p
-          else return $ MapSelection m' args'
-      MapUpdate m args new -> do
-        m' <- symbolicEval' vars m
-        args' <- mapM (symbolicEval' vars) args
-        new' <- symbolicEval' vars new
-        if all isLiteral (m' : new' : args')
-          then node <$> evalMapUpdate m' args' new' p
-          else return $ MapUpdate m' args' new'   
-      Old e -> node <$> old (symbolicEval' vars e)
-      IfExpr cond e1 e2 -> do
-        cond' <- symbolicEval' vars cond
-        e1' <- symbolicEval' vars e1
-        e2' <- symbolicEval' vars e2
-        if all isLiteral [cond', e1', e2']
-          then node <$> evalIf cond' e1' e2'
-          else return $ IfExpr cond' e1' e2'
-      Coercion e t -> node <$> symbolicEval' vars e
-      UnaryExpression op e -> do
-        e' <- symbolicEval' vars e
-        if isLiteral e'
-          then node <$> evalUnary op e'
-          else return $ UnaryExpression op e'
-      BinaryExpression op e1 e2 -> do
-        e1' <- symbolicEval' vars e1
-        e2' <- symbolicEval' vars e2
-        if isLiteral e1' && isLiteral e2'
-          then node <$> evalBinary op e1' e2'
-          else return $ BinaryExpression op e1' e2'
-      Quantified qop tv bv e -> Quantified qop tv bv <$> symbolicEval' (vars ++ map fst bv) e
-              
--- | 'checkNameConstraints' @name pos@ : execute where clause of variable @name@ at position @pos@
-checkNameConstraints name pos = do
-  cs <- gets $ lookupNameConstraints name
-  cs' <- mapM eval cs
-  modify $ addConstraints cs'
-  
--- | 'checkMapConstraints' @r actuals pos@ : assume all constraints for the value at index @actuals@ 
--- in the map referenced by @r@ mentioned at @pos@
-checkMapConstraints r actuals pos = do
-  cs <- gets $ lookupMapConstraints r
-  cs' <- mapM (\c -> applyMapConstraint c actuals pos) cs  
-  modify $ addConstraints cs'
-  
--- | 'applyMapConstraint' @c actuals pos@ : 
--- return if @c (actuals)@ holds
--- (@pos@ is the position of the constraint invocation)      
-applyMapConstraint c actuals pos = 
-  let
-    Quantified Lambda tv formals body = node c
-    formalNames = map fst formals
-    formalTypes = map snd formals
-    actualTypes = map thunkType actuals
-    locally = executeLocally (\ctx -> ctx { ctxLocals = M.fromList (zip formalNames actualTypes) }) formalNames actuals []    
-  in if isNothing $ unifier tv formalTypes actualTypes -- Is the constraint applicable to these types?
-    then return $ attachPos pos $ tt
-    else locally (symbolicEval body)
-    
--- | 'solve' @cs@ : apply solver to constraints @cs@
-solve :: (Monad m, Functor m) => ConstraintSet -> Execution m Solution
-solve cs = do    
-  s <- use envSolver
-  lift $ lift $ s cs
-    
--- | 'solveAll' @cs@ : completely solve constraints @cs@
--- (apply solver until no constraints are left;
--- if any constraint evaluates to false with the current solution, throw an assumption violation)
-solveAll :: (Monad m, Functor m) => ConstraintSet -> Execution m ()
-solveAll [] = return ()
-solveAll constraints = do
-  solution <- solve constraints
-  envMemory.memLogical %= M.union solution
-  newConstraints <- catMaybes <$> mapM checkConstraint constraints
-  solveAll newConstraints
-  where
-    checkConstraint c = do
-      res <- eval c
-      case node res of
-        Literal (BoolValue True) -> return Nothing
-        Literal (BoolValue False) -> throwRuntimeFailure (SpecViolation (SpecClause Axiom True c)) (position res)
-        _ -> return $ Just res
-
--- | Solve current logical variable constraints
-solveConstraints :: (Monad m, Functor m) => Execution m ()
-solveConstraints = do
-  constraints <- use $ envConstraints.conLogical
-  solveAll constraints
-  envConstraints.conLogical .= []
-  
--- | 'genIndex' @n@ : return an intereg in [0, n)  
-genIndex :: (Monad m, Functor m) => Int -> Execution m Int
-genIndex n = if n == 1
-  then return 0
-  else do
-    l <- generateLogical IntType noPos
-    solveAll [num 0 |<=| l, l |<| num (fromIntegral n)]
-    (fromInteger . unValueInt . fromLiteral) <$> eval l
-          
-{- Preprocessing -}
-
--- | Collect procedure implementations, and constant/function/global variable constraints
-preprocess :: (Monad m, Functor m) => Program -> SafeExecution m ()
-preprocess (Program decls) = mapM_ processDecl decls
-  where
-    processDecl decl = case node decl of
-      FunctionDecl name _ args _ mBody -> processFunction name (map fst args) mBody
-      ProcedureDecl name _ args rets _ (Just body) -> processProcedureBody name (position decl) (map noWhere args) (map noWhere rets) body
-      ImplementationDecl name _ args rets bodies -> mapM_ (processProcedureBody name (position decl) args rets) bodies
-      AxiomDecl expr -> extendNameConstraint conGlobals expr
-      VarDecl vars -> mapM_ (extendNameConstraint conGlobals) (map itwWhere vars)      
-      _ -> return ()
-      
-processFunction name argNames mBody = do
-  sig@(MapType tv argTypes retType) <- funSig name <$> use envTypeContext
-  let constName = functionConst name  
-  envTypeContext %= \tc -> tc { ctxConstants = M.insert constName sig (ctxConstants tc) }    
-  case mBody of
-    Nothing -> return ()
-    Just body -> do
-      let pos = position body
-      let formals = zip (map formalName argNames) argTypes
-      let app = attachPos pos $ Application name (map (attachPos pos . Var . fst) formals)
-      let axiom = inheritPos (Quantified Forall tv formals) (app |=| body)      
-      extendNameConstraint conGlobals axiom
-  where        
-    formalName Nothing = dummyFArg 
-    formalName (Just n) = n
-    
-processProcedureBody name pos args rets body = do
-  tc <- use envTypeContext
-  let params = psigParams $ procSig name tc
-  let paramsRenamed = map itwId params /= (argNames ++ retNames)    
-  let flatBody = (map (mapItwType (resolve tc)) (concat $ fst body), M.fromList (toBasicBlocks $ snd body))
-  let allLocals = params ++ fst flatBody
-  modify $ addProcedureImpl name (PDef argNames retNames paramsRenamed flatBody pos) 
-  where
-    argNames = map fst args
-    retNames = map fst rets
-
-{- Extracting constraints -}
-
--- | 'extractMapConstraints' @bExpr@ : extract parametrized constraints from @bExpr@
--- @bExpr@ must not contain any free variables
-extractMapConstraints :: Expression -> MapConstraints
-extractMapConstraints bExpr = extractConstraints' [] [] [] (negationNF bExpr)
-
--- | 'extractConstraints'' @tv vars guards body@ : extract parametrized constraints from expression @guards@ ==> @body@
--- with bound type variables @tv@ and bound variables @vars@
-extractConstraints' :: [Id] -> [IdType] -> [Expression] -> Expression -> MapConstraints
-extractConstraints' tv vars guards body = case (node body) of
-  Quantified Forall tv' vars' bExpr -> extractConstraints' (tv ++ tv') (vars ++ vars') guards bExpr
-  Quantified Exists _ _ _ -> M.empty -- ToDo: skolemize?
-  BinaryExpression And bExpr1 bExpr2 -> let
-    constraints1 = extractConstraints' tv vars guards bExpr1
-    constraints2 = extractConstraints' tv vars guards bExpr2
-    in constraints1 `constraintUnion` constraints2
-  BinaryExpression Or bExpr1 bExpr2 -> let
-    constraints1 = extractConstraints' tv vars ((negationNF $ enot bExpr1) : guards) bExpr2
-    constraints2 = extractConstraints' tv vars ((negationNF $ enot bExpr2) : guards) bExpr1
-    in constraints1 `constraintUnion` constraints2
-  _ -> extractConstraintsAtomic
-  where
-    -- | Bound variables used in body or guards:
-    allFreeVars = freeVars body ++ concatMap freeVars guards
-    usedVars = [(v, t) | (v, t) <- vars, v `elem` allFreeVars]
-    boundTC = emptyContext { ctxTypeVars = tv, ctxLocals = M.fromList vars }
-  
-    -- We extract a parametrized constraint from an application if its arguments contain at least one bound variable
-    extractConstraintsAtomic = foldr constraintUnion M.empty $ map addConstraintFor (refSelections body)
-    addConstraintFor (x, args) = let
-        argTypes = map (exprType boundTC) args
-        (formals, argGuards) = unzip $ extractArgs (map fst usedVars) args
-        allArgGuards = concat argGuards
-        (argVars, extraVars) = partition (\(v, t) -> v `elem` formals) usedVars
-        constraint = if null extraVars
-          then guardWith guards body
-          else inheritPos (Quantified Forall tv extraVars) (guardWith guards body) -- outer guards are inserted into the body, because they might contain extraVars
-      in if not (null argVars) &&       -- argumnets contain bound variables
-          length formals == length args -- all arguments are simple
-        then M.singleton x [inheritPos (Quantified Lambda tv (zip formals argTypes)) (guardWith allArgGuards constraint)]
-        else M.empty
-        
-    defLhs e = case node e of
-      MapSelection (Pos _ (Literal (Reference _ r))) args -> Just (r, args)
-      _ -> Nothing        
-            
--- | 'extractArgs' @vars args@: extract simple arguments from @args@;
--- an argument is simple if it is either one of variables in @vars@ or does not contain any of @vars@;
--- in the latter case the argument is represented as a fresh name and a guard
-extractArgs :: [Id] -> [Expression] -> [(Id, [Expression])]
-extractArgs vars args = foldl extractArg [] (zip args [0..])
-  where
-    extractArg res ((Pos p e), i) = let 
-      x = freshArgName i 
-      xExpr = attachPos p $ Var x
-      in res ++
-        case e of
-          Var arg -> if arg `elem` vars
-            then if arg `elem` map fst res
-              then [(x, [xExpr |=| Pos p e])]      -- Bound variable that already occurred: use fresh variable as formal, add equality guard
-              else [(arg, [])]                     -- New bound variable: use variable name as formal, no additional guards
-            else [(x, [xExpr |=| Pos p e])]        -- Constant: use fresh variable as formal, add equality guard
-          _ -> if null $ freeVars (Pos p e) `intersect` nonfixedBV
-                  then [(x, [xExpr |=| Pos p e])]  -- Expression where all bound variables are already fixed: use fresh variable as formal, add equality guard
-                  else []                          -- Expression involving non-fixed bound variables: not a simple argument, omit
-    freshArgName i = nonIdChar : show i
-    varArgs = [v | (Pos p (Var v)) <- args]
-    nonfixedBV = vars \\ varArgs    
-       
+{-# LANGUAGE FlexibleContexts, Rank2Types #-}
+
+-- | Interpreter for Boogie 2
+module Language.Boogie.Interpreter (
+  -- * Executing programs
+  Execution,
+  executeProgram,
+  -- * Run-time failures
+  FailureSource (..),
+  -- InternalCode,
+  StackFrame (..),
+  StackTrace,
+  RuntimeFailure (..),  
+  runtimeFailureDoc,
+  FailureKind (..),
+  failureKind,
+  -- * Execution outcomes
+  TestCase (..),
+  isPass,
+  isInvalid,
+  isNonexecutable,
+  isFail,
+  testCaseDoc,
+  sessionSummaryDoc,
+  -- * Executing parts of programs
+  eval,
+  exec,
+  preprocess
+  ) where
+
+import Language.Boogie.Solver  
+import Language.Boogie.Environment
+import Language.Boogie.AST
+import Language.Boogie.Util
+import Language.Boogie.Heap hiding (Heap)
+import Language.Boogie.Position
+import Language.Boogie.Tokens (nonIdChar)
+import Language.Boogie.Pretty
+import Language.Boogie.TypeChecker
+import Language.Boogie.NormalForm
+import Language.Boogie.BasicBlocks
+import Data.Maybe
+import Data.List
+import Data.Map (Map, (!))
+import qualified Data.Map as M
+import Data.Set (Set)
+import qualified Data.Set as S
+import Control.Monad.Error hiding (join)
+import Control.Applicative hiding (empty)
+import Control.Monad.State hiding (join)
+import Control.Monad.Identity hiding (join)
+import Control.Monad.Stream
+import Control.Lens hiding (Context, at)
+
+{- Interface -}
+      
+-- | 'executeProgram' @p tc solver entryPoint@ :
+-- Execute program @p@ in type context @tc@ with solver @solver@, starting from procedure @entryPoint@,
+-- and return the outcome(s) embedded into the solver's monad.
+executeProgram :: (Monad m, Functor m) => Program -> Context -> Solver m -> Id -> m (TestCase)
+executeProgram p tc solver entryPoint = result <$> runStateT (runErrorT programExecution) (initEnv tc solver)
+  where
+    programExecution = do
+      execUnsafely $ preprocess p
+      execRootCall
+    sig = procSig entryPoint tc
+    execRootCall = do
+      let params = psigParams sig
+      let defaultBinding = M.fromList $ zip (psigTypeVars sig) (repeat defaultType)
+      let paramTypes = map (typeSubst defaultBinding) (map itwType params)
+      envTypeContext %= setLocals (M.fromList $ zip (map itwId params) paramTypes)
+      execCallBySig (assumePreconditions sig) (map itwId (psigRets sig)) (map (gen . Var . itwId) (psigArgs sig)) noPos
+    defaultType = BoolType      
+    result (Left err, env) = TestCase sig (env^.envMemory) (env^.envConstraints) (Just err)
+    result (_, env)      = TestCase sig (env^.envMemory) (env^.envConstraints) Nothing    
+            
+{- Executions -}
+
+-- | Computations with 'Environment' as state, which can result in either @a@ or 'RuntimeFailure'
+type Execution m a = ErrorT RuntimeFailure (StateT (Environment m) m) a
+
+-- | Computations with 'Environment' as state, which always result in @a@
+type SafeExecution m a = StateT (Environment m) m a
+
+-- | 'execUnsafely' @computation@ : Execute a safe @computation@ in an unsafe environment
+execUnsafely :: (Monad m, Functor m) => SafeExecution m a -> Execution m a
+execUnsafely computation = ErrorT (Right <$> computation)
+
+-- | 'execSafely' @computation handler@ : Execute an unsafe @computation@ in a safe environment, handling errors that occur in @computation@ with @handler@
+execSafely :: (Monad m, Functor m) => Execution m a -> (RuntimeFailure -> SafeExecution m a) -> SafeExecution m a
+execSafely computation handler = do
+  eres <- runErrorT computation
+  either handler return eres
+
+-- | Computations that perform a cleanup at the end
+class Monad s => Finalizer s where
+  finally :: s a -> s () -> s a
+
+instance Monad m => Finalizer (StateT s m) where
+  finally main cleanup = do
+    res <- main
+    cleanup
+    return res  
+    
+instance (Error e, Monad m) => Finalizer (ErrorT e m) where
+  finally main cleanup = do
+    res <- main `catchError` (\err -> cleanup >> throwError err)
+    cleanup
+    return res
+    
+-- | Run execution in the old environment
+old :: (Monad m, Functor m) => Execution m a -> Execution m a
+old execution = do
+  inOld <- use envInOld
+  if inOld
+    then execution
+    else do
+      outerEnv <- get
+      envMemory.memGlobals .= outerEnv^.envMemory.memOld
+      envInOld .= True            
+      res <- execution
+      innerMem <- use envMemory
+      envMemory.memOld .= innerMem^.memGlobals
+      -- Restore globals to their outer values and add feshly initialized globals
+      envMemory.memGlobals .= (outerEnv^.envMemory.memGlobals) `M.union` (removeDomain (innerMem^.memModified) (innerMem^.memGlobals))
+      envInOld .= False
+      return res
+
+-- | Save current values of global variables in memOld, return the caller memory
+saveOld :: (Monad m, Functor m) => Execution m Memory 
+saveOld = do
+  callerMem <- use envMemory
+  let globals = callerMem^.memGlobals
+  envMemory.memOld .= globals
+  envMemory.memModified .= S.empty
+  return $ callerMem
+
+-- | 'restoreOld' @callerMem@ : restore 'memOld' to its value from @callerMem@
+restoreOld :: (Monad m, Functor m) => Memory -> Execution m ()  
+restoreOld callerMem = do
+  -- Among the callee's old values, those that had not been modified by the caller are "clean" (should be propagated back to the caller)
+  (dirtyOlds, cleanOlds) <- uses (envMemory.memOld) $ partitionDomain (callerMem^.memModified)
+  envMemory.memOld .= (callerMem^.memOld) `M.union` cleanOlds
+  envMemory.memModified %= ((callerMem^.memModified) `S.union`)
+  
+-- | Execute computation in a local context
+executeLocally :: (MonadState (Environment m) s, Finalizer s) => (Context -> Context) -> [Id] -> [Thunk] -> [Expression] -> s a -> s a
+executeLocally localTC formals actuals localWhere computation = do
+  oldEnv <- get
+  envTypeContext %= localTC
+  envMemory.memLocals .= M.empty
+  zipWithM_ (setVar memLocals) formals actuals
+  mapM_ (extendNameConstraint conLocals) localWhere
+  computation `finally` unwind oldEnv
+  where
+    -- | Restore type context and the values of local variables 
+    unwind oldEnv = do
+      locals <- use $ envMemory.memLocals
+      envTypeContext .= oldEnv^.envTypeContext
+      envMemory.memLocals .= oldEnv^.envMemory.memLocals
+      envConstraints.conLocals .= oldEnv^.envConstraints.conLocals
+      
+-- | Exucute computation in a nested context      
+executeNested :: (MonadState (Environment m) s, Finalizer s) => TypeBinding -> [IdType] -> s a -> s a
+executeNested inst locals computation = do
+  oldEnv <- get
+  envTypeContext %= nestedContext inst locals
+  envMemory.memLocals %= deleteAll localNames
+  computation `finally` unwind oldEnv
+  where
+    -- | Restore type context and the values of local variables 
+    localNames = map fst locals
+    unwind oldEnv = do      
+      envTypeContext .= oldEnv^.envTypeContext
+      envMemory.memLocals %= (`M.union` (oldEnv^.envMemory.memLocals)) . deleteAll localNames
+     
+-- | Execute computation in a global context     
+executeGlobally :: (MonadState (Environment m) s, Finalizer s) => s a -> s a
+executeGlobally computation = do
+  oldEnv <- get
+  envTypeContext %= globalContext
+  envMemory.memLocals .= M.empty
+  envConstraints.conLocals .= M.empty
+  computation `finally` unwind oldEnv
+  where
+    -- | Restore type context and the values of local variables 
+    unwind oldEnv = do
+      envTypeContext .= oldEnv^.envTypeContext
+      envMemory.memLocals .= oldEnv^.envMemory.memLocals
+      envConstraints.conLocals .= oldEnv^.envConstraints.conLocals  
+                              
+{- Runtime failures -}
+
+data FailureSource = 
+  SpecViolation SpecClause |      -- ^ Violation of user-defined specification
+  UnsupportedConstruct Doc        -- ^ Language construct is not yet supported (should disappear in later versions)
+  deriving Eq
+  
+-- | Information about a procedure or function call  
+data StackFrame = StackFrame {
+  callPos :: SourcePos,    -- ^ Source code position of the call
+  callName :: Id           -- ^ Name of procedure or function
+} deriving Eq
+
+type StackTrace = [StackFrame]
+
+-- | Failures that occur during execution
+data RuntimeFailure = RuntimeFailure {
+  rtfSource :: FailureSource,   -- ^ Source of the failure
+  rtfPos :: SourcePos,          -- ^ Location where the failure occurred
+  rtfMemory :: Memory,          -- ^ Memory state at the time of failure
+  rtfTrace :: StackTrace        -- ^ Stack trace from the program entry point to the procedure where the failure occurred
+}
+
+-- | Throw a run-time failure
+throwRuntimeFailure source pos = do
+  mem <- use envMemory
+  throwError (RuntimeFailure source pos mem [])
+
+-- | Push frame on the stack trace of a runtime failure
+addStackFrame frame (RuntimeFailure source pos mem trace) = throwError (RuntimeFailure source pos mem (frame : trace))
+
+-- | Kinds of run-time failures
+data FailureKind = Error | -- ^ Error state reached (assertion violation)
+  Unreachable | -- ^ Unreachable state reached (assumption violation)
+  Nonexecutable -- ^ The state is OK in Boogie semantics, but the execution cannot continue due to the limitations of the interpreter
+  deriving Eq
+
+-- | Kind of a run-time failure
+failureKind :: RuntimeFailure -> FailureKind
+failureKind err = case rtfSource err of
+  SpecViolation (SpecClause _ True _) -> Unreachable
+  SpecViolation (SpecClause _ False _) -> Error
+  _ -> Nonexecutable
+  
+instance Error RuntimeFailure where
+  noMsg    = RuntimeFailure (UnsupportedConstruct $ text "unknown") noPos emptyMemory []
+  strMsg s = RuntimeFailure (UnsupportedConstruct $ text s) noPos emptyMemory []
+  
+-- | Pretty-printed run-time failure
+runtimeFailureDoc debug err = 
+  let store = (if debug then id else userStore ((rtfMemory err)^.memMaps)) (M.filterWithKey (\k _ -> isRelevant k) (visibleVariables (rtfMemory err)))
+      sDoc = storeDoc store 
+  in failureSourceDoc (rtfSource err) <+> posDoc (rtfPos err) <+> 
+    (nest 2 $ option (not (isEmpty sDoc)) (text "with") $+$ sDoc) $+$
+    vsep (map stackFrameDoc (reverse (rtfTrace err)))
+  where
+    failureSourceDoc (SpecViolation (SpecClause specType isFree e)) = text (clauseName specType isFree) <+> dquotes (pretty e) <+> defPosition specType e <+>
+      text "violated"
+    failureSourceDoc (UnsupportedConstruct s) = text "Unsupported construct" <+> s
+    
+    clauseName Inline isFree = if isFree then "Assumption" else "Assertion"  
+    clauseName Precondition isFree = if isFree then "Free precondition" else "Precondition"  
+    clauseName Postcondition isFree = if isFree then "Free postcondition" else "Postcondition"  
+    clauseName LoopInvariant isFree = if isFree then "Free loop invariant" else "Loop invariant"  
+    clauseName Where True = "Where clause"  -- where clauses cannot be non-free  
+    clauseName Axiom True = "Axiom"  -- axioms cannot be non-free  
+    
+    defPosition Inline _ = empty
+    defPosition LoopInvariant _ = empty
+    defPosition _ e = text "defined" <+> posDoc (position e)
+        
+    isRelevant k = case rtfSource err of
+      SpecViolation (SpecClause _ _ expr) -> k `elem` freeVars expr
+      _ -> False
+    
+    stackFrameDoc f = text "in call to" <+> text (callName f) <+> posDoc (callPos f)
+    posDoc pos
+      | pos == noPos = text "from the environment"
+      | otherwise = text "on line" <+> int (sourceLine pos)
+
+instance Pretty RuntimeFailure where pretty err = runtimeFailureDoc True err
+  
+-- | Do two runtime failures represent the same fault?
+-- Yes if the same property failed at the same program location
+-- or, for preconditions, for the same caller   
+instance Eq RuntimeFailure where
+  f == f' = rtfSource f == rtfSource f' && rtfPos f == rtfPos f'
+
+{- Execution results -}
+    
+-- | Description of an execution
+data TestCase = TestCase {
+  tcProcedure :: PSig,                -- ^ Root procedure (entry point) of the execution
+  tcMemory :: Memory,                 -- ^ Final memory state (at the exit from the root procedure) 
+  tcSymbolicMemory :: ConstraintMemory, -- ^ Final symbolic memory state (at the exit from the root procedure) 
+  tcFailure :: Maybe RuntimeFailure   -- ^ Failure the execution eded with, or Nothing if the execution ended in a valid state
+}
+
+-- | 'isPass' @tc@: Does @tc@ end in a valid state?
+isPass :: TestCase -> Bool
+isPass (TestCase _ _ _ Nothing) =  True
+isPass _ =          False
+
+-- | 'isInvalid' @tc@: Does @tc@ and in an unreachable state?
+isInvalid :: TestCase -> Bool 
+isInvalid (TestCase _ _ _ (Just err))
+  | failureKind err == Unreachable = True
+isInvalid _                        = False
+
+-- | 'isNonexecutable' @tc@: Does @tc@ end in a non-executable state?
+isNonexecutable :: TestCase -> Bool 
+isNonexecutable (TestCase _ _ _ (Just err))
+  | failureKind err == Nonexecutable  = True
+isNonexecutable _                     = False
+
+-- | 'isFail' @tc@: Does @tc@ end in an error state?
+isFail :: TestCase -> Bool
+isFail tc = not (isPass tc || isInvalid tc || isNonexecutable tc)
+
+-- | Remove empty maps from a store
+removeEmptyMaps = id -- M.filter $ not . isEmptyMap
+
+-- | 'testCaseDoc' @debug header n tc@ : Pretty printed @tc@',
+-- displayed in user or debug format depending on 'debug'
+-- with a header "'header' 'n':".
+testCaseDoc :: Bool -> String -> Integer -> TestCase -> Doc
+testCaseDoc debug header n tc = 
+  auxDoc (text header <+> integer n <> text ":") <+> 
+  testCaseSummary debug tc $+$
+  case tcFailure tc of
+    Just err -> errorDoc (runtimeFailureDoc debug err) $+$
+      option debug (linebreak <> finalStateDoc True tc)
+    Nothing -> finalStateDoc debug tc  
+
+-- | 'testCaseSummary' @debug tc@ : Summary of @tc@'s inputs and outcome
+testCaseSummary debug tc@(TestCase sig mem conMem mErr) = (text (psigName sig) <> 
+  parens (commaSep (map (inDoc . itwId) (psigArgs sig))) <>
+  (option (not $ M.null globalInputs) ((tupled . map globDoc . M.toList) globalInputs))) <+>
+  outcomeDoc tc
+  where
+    mem' = if debug then mem else userMemory conMem mem
+    globalInputs = removeEmptyMaps $ (mem'^.memOld) `M.union` (mem'^.memConstants)
+    inDoc name = pretty $ (mem'^.memLocals) ! name
+    globDoc (name, val) = text name <+> text "=" <+> pretty val
+    outcomeDoc tc 
+      | isPass tc = text "passed"
+      | isInvalid tc = text "invalid"
+      | isNonexecutable tc = text "non-executable"
+      | otherwise = text "failed"
+      
+-- | 'finalStateDoc' @debug tc@ : outputs of @tc@, 
+-- displayed in user or debug format depending on 'debug' 
+finalStateDoc :: Bool -> TestCase -> Doc
+finalStateDoc debug tc@(TestCase sig mem conMem mErr) = memoryDoc [] outNames finalMem $+$
+  if debug then pretty conMem else empty
+  where
+    finalMem =  over memLocals (removeEmptyMaps . restrictDomain (S.fromList outNames)) $ 
+                over memOld (const M.empty) $
+                over memGlobals removeEmptyMaps $
+                over memConstants removeEmptyMaps $
+                if debug then mem else userMemory conMem mem
+    outNames = map itwId (psigRets sig)
+    
+-- | Test cases are considered equivalent from a user perspective
+-- | if they are testing the same procedure and result in the same outcome
+equivalent tc1 tc2 = tcProcedure tc1 == tcProcedure tc2 && tcFailure tc1 == tcFailure tc2      
+
+-- | Test session summary
+data Summary = Summary {
+  sPassCount :: Int,            -- ^ Number of passing test cases
+  sFailCount :: Int,            -- ^ Number of failing test cases
+  sInvalidCount :: Int,         -- ^ Number of invalid test cases
+  sNonExecutableCount :: Int,   -- ^ Number of nonexecutable test cases
+  sUniqueFailures :: [TestCase] -- ^ Unique failing test cases
+}
+
+totalCount s = sPassCount s + sFailCount s + sInvalidCount s + sNonExecutableCount s
+
+-- | Pretty-printed test session summary
+instance Pretty Summary where 
+  pretty summary =
+    text "Test cases:" <+> int (totalCount summary) $+$
+    text "Passed:" <+> int (sPassCount summary) $+$
+    text "Invalid:" <+> int (sInvalidCount summary) $+$
+    text "Non executable:" <+> int (sNonExecutableCount summary) $+$
+    text "Failed:" <+> int (sFailCount summary) <+> parens (int (length (sUniqueFailures summary)) <+> text "unique")
+
+-- | Summary of a set of test cases   
+testSessionSummary :: [TestCase] -> Summary
+testSessionSummary tcs = let 
+  passing = filter isPass tcs
+  failing = filter isFail tcs
+  invalid = filter isInvalid tcs
+  nexec = filter isNonexecutable tcs
+  in Summary {
+    sPassCount = length passing,
+    sFailCount = length failing,
+    sInvalidCount = length invalid,  
+    sNonExecutableCount = length nexec,
+    sUniqueFailures = nubBy equivalent failing
+  }
+
+-- | Pretty-printed summary of a test session
+sessionSummaryDoc :: Bool -> [TestCase] -> Doc
+sessionSummaryDoc debug tcs = let sum = testSessionSummary tcs 
+  in vsep . punctuate linebreak $
+    pretty sum :
+    zipWith (testCaseDoc debug "Failure") [0..] (sUniqueFailures sum)
+
+{- Basic executions -}      
+  
+-- | 'generateLogical' @t pos@ : generate a new logical variable of type @t@ at source position @pos@
+generateLogical t pos = do
+  l <- (attachPos pos . Logical t) <$> use envLogicalCount
+  envLogicalCount %= (+ 1)
+  return l
+      
+-- | 'generateValue' @t pos@ : choose a value of type @t@ at source position @pos@;
+-- fail if @t@ is a type variable
+generateValue :: (Monad m, Functor m) => Type -> SourcePos -> Execution m Thunk
+generateValue t pos = case t of
+  IdType x [] | isTypeVar [] x -> throwRuntimeFailure (UnsupportedConstruct (text "choice of a value from unknown type" <+> pretty t)) pos
+  -- Maps are initializaed lazily, allocate an empty map on the heap:
+  t@(MapType _ _ _) -> (attachPos pos . Literal . Reference t) <$> allocate emptyMap
+  t -> generateLogical t pos
+              
+-- | 'setVar' @setter name val@ : set value of variable @name@ to @val@ using @setter@
+setVar setter name val = do
+  envMemory.setter %= M.insert name val
+  
+-- | 'resetAnyVar' @name val@ : set value of a constant, global or local variable @name@ to @val@
+setAnyVar name val = do
+  tc <- use envTypeContext
+  if M.member name (localScope tc)
+    then setVar memLocals name val
+    else if M.member name (ctxGlobals tc)
+      then setVar memGlobals name val
+      else setVar memConstants name val  
+      
+-- | 'forgetVar' @lens name@ : forget value of variable @name@ in @lens@;
+-- if @name@ was associated with a reference, decrease its reference count      
+forgetVar :: (Monad m, Functor m) => StoreLens -> Id -> Execution m ()
+forgetVar lens name = do
+  envMemory.lens %= M.delete name
+      
+-- | 'forgetAnyVar' @name@ : forget value of a constant, global or local variable @name@
+forgetAnyVar name = do
+  tc <- use envTypeContext
+  if M.member name (localScope tc)
+    then forgetVar memLocals name
+    else if M.member name (ctxGlobals tc)
+      then forgetVar memGlobals name
+      else forgetVar memConstants name
+      
+-- | 'setMapValue' @r index val@ : map @index@ to @val@ in the map referenced by @r@
+setMapValue r index val = do
+  vals <- readHeap r
+  envMemory.memMaps %= update r (M.insert index val vals)
+  
+-- | 'forgetMapValue' @r index@ : forget value at @index@ in the map referenced by @r@  
+-- (@r@ has to be a source map)
+forgetMapValue r index = do
+  vals <- readHeap r
+  case M.lookup index vals of
+    Nothing -> return ()
+    Just val -> envMemory.memMaps %= update r (M.delete index vals)
+      
+-- | 'readHeap' @r@: current value of reference @r@ in the heap
+readHeap r = flip at r <$> use (envMemory.memMaps)
+    
+-- | 'allocate': store an empty map of type @t@ at a fresh location in the heap
+allocate :: (Monad m, Functor m) => MapCache -> Execution m Ref
+allocate cache = (state . withHeap . alloc) cache
+      
+-- | 'extendNameConstraint' @lens con@ : add @con@ as a constraint for all free variables in @con@ to @envConstraints.lens@
+extendNameConstraint :: (MonadState (Environment m) s, Finalizer s) => SimpleLens ConstraintMemory NameConstraints -> Expression -> s ()
+extendNameConstraint lens con = mapM_ (\name -> modify $ addNameConstraint name (envConstraints.lens) con) (freeVars con)
+
+-- | 'extendMapConstraint' @r c@ : add @c@ to the consraints of the map @r@  
+extendMapConstraint r c = modify $ addMapConstraint r c
+  
+{- Expressions -}
+         
+-- | Evaluate an expression;
+-- can have a side-effect of initializing variables and map points that were not previously defined
+eval :: (Monad m, Functor m) => Expression -> Execution m Thunk
+eval expr@(Pos pos e) = case e of
+  Literal v -> return expr
+  Var name -> evalVar name pos
+  Logical t r -> evalLogical t r pos
+  Application name args -> evalApplication name args pos
+  MapSelection m args -> evalMapSelection m args pos
+  MapUpdate m args new -> evalMapUpdate m args new pos
+  Old e -> old $ eval e
+  IfExpr cond e1 e2 -> evalIf cond e1 e2
+  Coercion e t -> eval e
+  UnaryExpression op e -> evalUnary op e
+  BinaryExpression op e1 e2 -> evalBinary op e1 e2
+  Quantified Lambda tv vars e -> evalLambda tv vars e pos
+  Quantified Forall tv vars e -> evalForall tv vars e pos
+  Quantified Exists tv vars e -> evalForall tv vars (enot e) pos >>= evalUnary Not
+  
+evalLogical t r pos = do
+  vals <- use $ envMemory.memLogical
+  return $ case M.lookup r vals of
+            Nothing -> attachPos pos $ Logical t r
+            Just val -> val  
+  
+evalVar name pos = do
+  tc <- use envTypeContext
+  case M.lookup name (localScope tc) of
+    Just t -> evalVarWith t memLocals False
+    Nothing -> case M.lookup name (ctxGlobals tc) of
+      Just t -> do
+        inOld <- use envInOld
+        modified <- use $ envMemory.memModified
+        -- Also initialize the old value of the global, unless we are evaluating and old expression (because of garbage collection) or the variable has been already modified:
+        executeGlobally $ evalVarWith t memGlobals (not inOld && S.notMember name modified)
+      Nothing -> case M.lookup name (ctxConstants tc) of
+        Just t -> executeGlobally $ evalVarWith t memConstants False
+        Nothing -> internalError $ text "Encountered unknown identifier during execution:" <+> text name
+  where  
+    evalVarWith :: (Monad m, Functor m) => Type -> StoreLens -> Bool -> Execution m Thunk
+    evalVarWith t lens initOld = do
+      s <- use $ envMemory.lens
+      case M.lookup name s of         -- Lookup a cached value
+        Just val -> return val
+        Nothing -> do                 -- If not found, choose a value non-deterministically
+          chosenValue <- generateValue t pos
+          setVar lens name chosenValue
+          when initOld $ setVar memOld name chosenValue
+          checkNameConstraints name pos
+          return chosenValue
+              
+evalApplication name args pos = evalMapSelection (functionExpr name pos) args pos  
+        
+rejectMapIndex pos idx = case thunkType idx of
+  MapType _ _ _ -> throwRuntimeFailure (UnsupportedConstruct $ text "map as an index") pos
+  _ -> return ()
+      
+evalMapSelection m args pos = do  
+  m' <- eval m
+  case fromLiteral m' of
+    Reference _ r -> do
+      args' <- mapM eval args
+      mapM_ (rejectMapIndex pos) args'
+      if all isLiteral args'
+        then do
+          let argsV = map fromLiteral args'
+          mRepr <- readHeap r
+          case M.lookup argsV mRepr of    -- Lookup a cached value
+            Just val -> return val
+            Nothing -> do                       -- If not found, choose a value non-deterministically
+              let rangeType = thunkType (gen $ MapSelection m' args')
+              chosenValue <- generateValue rangeType pos
+              setMapValue r argsV chosenValue
+              checkMapConstraints r args' pos
+              return chosenValue
+        else do
+          checkMapConstraints r args' pos
+          return $ attachPos pos $ MapSelection m' args' 
+    _ -> return m' -- function without arguments (ToDo: is this how it should be handled?)
+        
+evalMapUpdate m args new pos = do
+  m' <- eval m
+  let Reference t r = fromLiteral m'
+  args' <- mapM eval args
+  mapM_ (rejectMapIndex pos) args'
+  new' <- eval new    
+  mRepr <- readHeap r
+  newM' <- generateValue t pos
+  let Reference _ r' = fromLiteral newM'
+  let var = attachPos pos . Var
+      freshVarNames = map (\i -> nonIdChar : show i) [0..]
+      bv = zip freshVarNames domains
+      bvExprs = map (var . fst) bv
+      MapType tv domains _ = t
+      appOld = attachPos pos $ MapSelection m' bvExprs
+      appNew = attachPos pos $ MapSelection newM' bvExprs
+      guardNeq = disjunction (zipWith (|!=|) bvExprs args')
+      guardEq = conjunction (zipWith (|=|) bvExprs args')
+      lambda = inheritPos (Quantified Lambda tv bv)
+  extendMapConstraint r $ lambda (guardNeq |=>| (appOld |=| appNew))
+  extendMapConstraint r' $ lambda (guardNeq |=>| (appOld |=| appNew))  
+  extendMapConstraint r' $ lambda (guardEq |=>| (appNew |=| new'))
+  return newM'
+  
+evalIf cond e1 e2 = do
+  cond' <- eval cond
+  if isLiteral cond'
+    then case fromLiteral cond' of
+      BoolValue True -> eval e1    
+      BoolValue False -> eval e2    
+    else do
+      e1' <- eval e1
+      e2' <- eval e2
+      return $ attachPos (position cond) $ IfExpr cond' e1' e2'
+      
+-- | Semantics of unary operators
+unOp :: UnOp -> Value -> Value
+unOp Neg (IntValue n)   = IntValue (-n)
+unOp Not (BoolValue b)  = BoolValue (not b)      
+    
+evalUnary op e  = do
+  e' <- eval e
+  return . attachPos (position e) $ if isLiteral e'
+                              then Literal $ unOp op $ fromLiteral e'
+                              else UnaryExpression op e'
+                                                            
+-- | Short-circuit boolean operators
+shortCircuitOps = [And, Or, Implies, Explies]
+
+-- | Short-circuit semantics of binary operators:
+-- 'binOpLazy' @op lhs@ : returns the value of @lhs op@ if already defined, otherwise Nothing 
+binOpLazy :: BinOp -> Value -> Maybe Value
+binOpLazy And     (BoolValue False) = Just $ BoolValue False
+binOpLazy Or      (BoolValue True)  = Just $ BoolValue True
+binOpLazy Implies (BoolValue False) = Just $ BoolValue True
+binOpLazy Explies (BoolValue True)  = Just $ BoolValue True
+binOpLazy _ _                       = Nothing
+
+-- | Strict semantics of binary operators
+binOp :: (Monad m, Functor m) => SourcePos -> BinOp -> Value -> Value -> Execution m Thunk 
+binOp pos Plus    (IntValue n1) (IntValue n2)   = return $ attachPos pos $ Literal $ IntValue (n1 + n2)
+binOp pos Minus   (IntValue n1) (IntValue n2)   = return $ attachPos pos $ Literal $ IntValue (n1 - n2)
+binOp pos Times   (IntValue n1) (IntValue n2)   = return $ attachPos pos $ Literal $ IntValue (n1 * n2)
+binOp pos Div     (IntValue n1) (IntValue n2)   = if n2 == 0 
+                                                then generateValue IntType pos
+                                                else return $ attachPos pos $ Literal $ IntValue (fst (n1 `euclidean` n2))
+binOp pos Mod     (IntValue n1) (IntValue n2)   = if n2 == 0 
+                                                then generateValue IntType pos
+                                                else return $ attachPos pos $ Literal $ IntValue (snd (n1 `euclidean` n2))
+binOp pos Leq     (IntValue n1) (IntValue n2)   = return $ attachPos pos $ Literal $ BoolValue (n1 <= n2)
+binOp pos Ls      (IntValue n1) (IntValue n2)   = return $ attachPos pos $ Literal $ BoolValue (n1 < n2)
+binOp pos Geq     (IntValue n1) (IntValue n2)   = return $ attachPos pos $ Literal $ BoolValue (n1 >= n2)
+binOp pos Gt      (IntValue n1) (IntValue n2)   = return $ attachPos pos $ Literal $ BoolValue (n1 > n2)
+binOp pos And     (BoolValue b1) (BoolValue b2) = return $ attachPos pos $ Literal $ BoolValue (b1 && b2)
+binOp pos Or      (BoolValue b1) (BoolValue b2) = return $ attachPos pos $ Literal $ BoolValue (b1 || b2)
+binOp pos Implies (BoolValue b1) (BoolValue b2) = return $ attachPos pos $ Literal $ BoolValue (b1 <= b2)
+binOp pos Explies (BoolValue b1) (BoolValue b2) = return $ attachPos pos $ Literal $ BoolValue (b1 >= b2)
+binOp pos Equiv   (BoolValue b1) (BoolValue b2) = return $ attachPos pos $ Literal $ BoolValue (b1 == b2)
+binOp pos Eq      v1 v2                         = evalEquality pos v1 v2
+binOp pos Neq     v1 v2                         = evalEquality pos v1 v2 >>= evalUnary Not
+binOp pos Lc      v1 v2                         = throwRuntimeFailure (UnsupportedConstruct $ text "orders") pos
+
+-- | Euclidean division used by Boogie for integer division and modulo
+euclidean :: Integer -> Integer -> (Integer, Integer)
+a `euclidean` b =
+  case a `quotRem` b of
+    (q, r) | r >= 0    -> (q, r)
+           | b >  0    -> (q - 1, r + b)
+           | otherwise -> (q + 1, r - b)
+           
+-- | 'evalEquality' @v1 v2 pos@ : Evaluate @v1 == v2@ at position @pos@
+evalEquality :: (Monad m, Functor m) => SourcePos -> Value -> Value -> Execution m Thunk
+evalEquality pos v1@(Reference t1 r1) v2@(Reference t2 r2) = if r1 == r2
+  then return $ lit (BoolValue True) -- Equal references point to equal maps
+  else if t1 /= t2 -- Different types can occur in a generic context
+    then return $ lit (BoolValue False)
+    else let
+        MapType tv domains range = t1
+        freshVarNames = map (\i -> nonIdChar : show i) [0..]
+        vars = zip freshVarNames domains                
+        app m = attachPos pos $ MapSelection (lit m) (map (var . fst) vars)
+      in evalForall tv vars (app v1 |=| app v2) pos
+  where
+    lit = attachPos pos . Literal
+    var = attachPos pos . Var
+-- evalEquality (MapValue _ _) (MapValue _ _) _ = internalError $ text "Attempt to compare two maps"
+evalEquality pos v1 v2 = return $ attachPos pos $ Literal $ BoolValue (v1 == v2)                              
+      
+evalBinary op e1 e2 = do
+  let pos = position e1
+  e1' <- eval e1
+  if isLiteral e1' && op `elem` shortCircuitOps && isJust (binOpLazy op (fromLiteral e1'))
+    then return $ attachPos pos $ Literal $ fromJust $ binOpLazy op (fromLiteral e1')
+    else do
+      e2' <- eval e2
+      if isLiteral e1' && isLiteral e2'
+        then binOp pos op (fromLiteral e1') (fromLiteral e2')
+        else return $ attachPos pos $ BinaryExpression op e1' e2'
+    
+evalLambda tv vars e pos = do
+  tc <- use envTypeContext
+  let t = exprType tc (lambda e)
+  m' <- generateValue t pos
+  (Quantified Lambda _ _ symBody) <- node <$> symbolicEval (lambda e)
+  let var = attachPos pos . Var      
+      app = attachPos pos $ MapSelection m' (map (var . fst) vars)
+      Reference _ r = fromLiteral m'
+  extendMapConstraint r (lambda $ app |=| symBody)
+  return m'
+  where
+    lambda = attachPos pos . Quantified Lambda tv vars
+    
+evalForall tv vars e pos = do  
+  symExpr <- symbolicEval (attachPos pos $ Quantified Forall tv vars e)
+  res <- generateValue BoolType pos
+  samples <- mapM (evalForMap res) (M.toList $ extractMapConstraints symExpr)
+  modify $ addConstraints [res |=| conjunction samples]
+  return res
+  where
+    evalForMap res (r, constraints) = do
+      samples <- mapM (evalConstraint res r) constraints
+      return $ conjunction samples
+    evalConstraint res r c = do       
+      cache <- readHeap r
+      cacheRs <- mapM (\actuals -> applyMapConstraint c (map lit actuals) pos) (M.keys cache)
+      newR <- decideConstraint r c
+      addGuardedConstraint res r c
+      return $ conjunction (cacheRs ++ [newR])
+    decideConstraint r c@(Pos _ (Quantified Lambda tv vars _)) = do
+      let typeBinding = M.fromList $ zip tv (repeat anyType)
+      let argTypes = map (typeSubst typeBinding . snd) vars
+      index <- mapM (flip generateValue pos) argTypes -- choose an index non-deterministically
+      applyMapConstraint c index pos
+    addGuardedConstraint res r (Pos p (Quantified Lambda tv vars e)) = extendMapConstraint r (Pos p (Quantified Lambda tv vars (res |=>| e)))
+    lit = attachPos pos . Literal
+          
+{- Statements -}
+
+-- | Execute a basic statement
+-- (no jump, if or while statements allowed)
+exec :: (Monad m, Functor m) => Statement -> Execution m ()
+exec stmt = case node stmt of
+    Predicate specClause -> execPredicate specClause (position stmt)
+    Havoc ids -> execHavoc ids (position stmt)
+    Assign lhss rhss -> execAssign lhss rhss
+    Call lhss name args -> execCall name lhss args (position stmt)
+    CallForall name args -> return ()
+  
+execPredicate (SpecClause source True expr) pos = do
+  c <- eval expr
+  modify $ addConstraints [c]
+
+execPredicate clause@(SpecClause source False expr) pos = do
+  c <- eval expr
+  solveConstraints
+  c' <- eval c
+  case fromLiteral c' of
+    BoolValue True -> return ()
+    BoolValue False -> throwRuntimeFailure (SpecViolation clause) pos
+    
+execHavoc names pos = do
+  mapM_ forgetAnyVar names
+  mapM_ (modify . markModified) names
+    
+execAssign lhss rhss = do
+  rVals <- mapM eval rhss'
+  zipWithM_ setAnyVar lhss' rVals
+  mapM_ (modify . markModified) lhss' 
+  where
+    lhss' = map fst (zipWith simplifyLeft lhss rhss)
+    rhss' = map snd (zipWith simplifyLeft lhss rhss)
+    simplifyLeft (id, []) rhs = (id, rhs)
+    simplifyLeft (id, argss) rhs = (id, mapUpdate (gen $ Var id) argss rhs)
+    mapUpdate e [args] rhs = gen $ MapUpdate e args rhs
+    mapUpdate e (args1 : argss) rhs = gen $ MapUpdate e args1 (mapUpdate (gen $ MapSelection e args1) argss rhs)
+    
+execCall name lhss args pos = do
+  sig <- procSig name <$> use envTypeContext
+  execCallBySig sig lhss args pos
+    
+execCallBySig sig lhss args pos = do
+  defs <- gets $ lookupProcedure (psigName sig)
+  tc <- use envTypeContext
+  (sig', def) <- selectDef tc defs
+  let lhssExpr = map (gen . Var) lhss
+  retsV <- execProcedure sig' def args lhssExpr pos `catchError` addFrame
+  zipWithM_ setAnyVar lhss retsV
+  where
+    selectDef tc [] = return (assumePostconditions sig, dummyDef tc)
+    selectDef tc defs = do
+      i <- genIndex $ length defs
+      return (sig, defs !! i)
+    -- For procedures with no implementation: dummy definition that just havocs all modifiable globals
+    dummyDef tc = PDef {
+        pdefIns = map itwId (psigArgs sig),
+        pdefOuts = map itwId (psigRets sig),
+        pdefParamsRenamed = False,
+        pdefBody = ([], (M.fromList . toBasicBlocks . singletonBlock . gen . Havoc . psigModifies) sig),
+        pdefPos = noPos
+      }
+    addFrame err = addStackFrame (StackFrame pos (psigName sig)) err
+        
+-- | 'execBlock' @blocks label@: Execute program consisting of @blocks@ starting from the block labeled @label@.
+-- Return the location of the exit point.
+execBlock :: (Monad m, Functor m) => Map Id [Statement] -> Id -> Execution m SourcePos
+execBlock blocks label = let
+  block = blocks ! label
+  statements = init block
+  in do
+    mapM exec statements
+    case last block of
+      Pos pos Return -> return pos
+      Pos _ (Goto lbs) -> do
+        i <- genIndex $ length lbs
+        execBlock blocks (lbs !! i)
+    
+-- | 'execProcedure' @sig def args lhss@ :
+-- Execute definition @def@ of procedure @sig@ with actual arguments @args@ and call left-hand sides @lhss@
+execProcedure :: (Monad m, Functor m) => PSig -> PDef -> [Expression] -> [Expression] -> SourcePos -> Execution m [Thunk]
+execProcedure sig def args lhss callPos = let 
+  ins = pdefIns def
+  outs = pdefOuts def
+  blocks = snd (pdefBody def)
+  exitPoint pos = if pos == noPos 
+    then pdefPos def  -- Fall off the procedure body: take the procedure definition location
+    else pos          -- A return statement inside the body
+  execBody = do
+    checkPreconditions sig def callPos   
+    pos <- exitPoint <$> execBlock blocks startLabel
+    checkPostonditions sig def pos    
+    mapM (eval . attachPos (pdefPos def) . Var) outs
+  in do
+    argsV <- mapM eval args
+    mem <- saveOld
+    executeLocally (enterProcedure sig def args lhss) ins argsV (map itwWhere (psigRets sig ++ fst (pdefBody def))) execBody `finally` restoreOld mem
+    
+{- Specs -}
+
+-- | Assert preconditions of definition def of procedure sig
+checkPreconditions sig def callPos = mapM_ (exec . attachPos callPos . Predicate . subst sig) (psigRequires sig)
+  where 
+    subst sig (SpecClause t f e) = SpecClause t f (paramSubst sig def e)
+
+-- | Assert postconditions of definition def of procedure sig at exitPoint    
+checkPostonditions sig def exitPoint = mapM_ (exec . attachPos exitPoint . Predicate . subst sig) (psigEnsures sig)
+  where 
+    subst sig (SpecClause t f e) = SpecClause t f (paramSubst sig def e)
+
+{- Constraints and symbolic execution -}
+
+-- | 'symbolicEval' @expr@ : evaluate @expr@ modulo quantification
+symbolicEval expr = symbolicEval' [] expr
+  where
+    symbolicEval' vars (Pos p e) = attachPos p <$> case e of
+      l@(Literal _) -> return l
+      l@(Logical _ _) -> return l
+      var@(Var name) -> if name `elem` vars
+        then return var
+        else node <$> evalVar name p
+      Application name args -> node <$> symbolicEval' vars (attachPos p $ MapSelection (functionExpr name p) args)
+      MapSelection m args -> do
+        m' <- symbolicEval' vars m
+        args' <- mapM (symbolicEval' vars) args
+        if all isLiteral (m' : args')
+          then node <$> evalMapSelection m' args' p
+          else return $ MapSelection m' args'
+      MapUpdate m args new -> do
+        m' <- symbolicEval' vars m
+        args' <- mapM (symbolicEval' vars) args
+        new' <- symbolicEval' vars new
+        if all isLiteral (m' : new' : args')
+          then node <$> evalMapUpdate m' args' new' p
+          else return $ MapUpdate m' args' new'   
+      Old e -> node <$> old (symbolicEval' vars e)
+      IfExpr cond e1 e2 -> do
+        cond' <- symbolicEval' vars cond
+        e1' <- symbolicEval' vars e1
+        e2' <- symbolicEval' vars e2
+        if all isLiteral [cond', e1', e2']
+          then node <$> evalIf cond' e1' e2'
+          else return $ IfExpr cond' e1' e2'
+      Coercion e t -> node <$> symbolicEval' vars e
+      UnaryExpression op e -> do
+        e' <- symbolicEval' vars e
+        if isLiteral e'
+          then node <$> evalUnary op e'
+          else return $ UnaryExpression op e'
+      BinaryExpression op e1 e2 -> do
+        e1' <- symbolicEval' vars e1
+        e2' <- symbolicEval' vars e2
+        if isLiteral e1' && isLiteral e2'
+          then node <$> evalBinary op e1' e2'
+          else return $ BinaryExpression op e1' e2'
+      Quantified qop tv bv e -> Quantified qop tv bv <$> symbolicEval' (vars ++ map fst bv) e
+              
+-- | 'checkNameConstraints' @name pos@ : execute where clause of variable @name@ at position @pos@
+checkNameConstraints name pos = do
+  cs <- gets $ lookupNameConstraints name
+  cs' <- mapM eval cs
+  modify $ addConstraints cs'
+  
+-- | 'checkMapConstraints' @r actuals pos@ : assume all constraints for the value at index @actuals@ 
+-- in the map referenced by @r@ mentioned at @pos@
+checkMapConstraints r actuals pos = do
+  cs <- gets $ lookupMapConstraints r
+  cs' <- mapM (\c -> applyMapConstraint c actuals pos) cs  
+  modify $ addConstraints cs'
+  
+-- | 'applyMapConstraint' @c actuals pos@ : 
+-- return if @c (actuals)@ holds
+-- (@pos@ is the position of the constraint invocation)      
+applyMapConstraint c actuals pos = 
+  let
+    Quantified Lambda tv formals body = node c
+    formalNames = map fst formals
+    formalTypes = map snd formals
+    actualTypes = map thunkType actuals
+    locally = executeLocally (\ctx -> ctx { ctxLocals = M.fromList (zip formalNames actualTypes) }) formalNames actuals []    
+  in if isNothing $ unifier tv formalTypes actualTypes -- Is the constraint applicable to these types?
+    then return $ attachPos pos $ tt
+    else locally (symbolicEval body)
+    
+-- | 'solve' @cs@ : apply solver to constraints @cs@
+solve :: (Monad m, Functor m) => ConstraintSet -> Execution m Solution
+solve cs = do    
+  s <- use envSolver
+  lift $ lift $ s cs
+    
+-- | 'solveAll' @cs@ : completely solve constraints @cs@
+-- (apply solver until no constraints are left;
+-- if any constraint evaluates to false with the current solution, throw an assumption violation)
+solveAll :: (Monad m, Functor m) => ConstraintSet -> Execution m ()
+solveAll [] = return ()
+solveAll constraints = do
+  solution <- solve constraints
+  envMemory.memLogical %= M.union solution
+  newConstraints <- catMaybes <$> mapM checkConstraint constraints
+  solveAll newConstraints
+  where
+    checkConstraint c = do
+      res <- eval c
+      case node res of
+        Literal (BoolValue True) -> return Nothing
+        Literal (BoolValue False) -> throwRuntimeFailure (SpecViolation (SpecClause Axiom True c)) (position res)
+        _ -> return $ Just res
+
+-- | Solve current logical variable constraints
+solveConstraints :: (Monad m, Functor m) => Execution m ()
+solveConstraints = do
+  constraints <- use $ envConstraints.conLogical
+  solveAll constraints
+  envConstraints.conLogical .= []
+  
+-- | 'genIndex' @n@ : return an intereg in [0, n)  
+genIndex :: (Monad m, Functor m) => Int -> Execution m Int
+genIndex n = if n == 1
+  then return 0
+  else do
+    l <- generateLogical IntType noPos
+    solveAll [num 0 |<=| l, l |<| num (fromIntegral n)]
+    (fromInteger . unValueInt . fromLiteral) <$> eval l
+          
+{- Preprocessing -}
+
+-- | Collect procedure implementations, and constant/function/global variable constraints
+preprocess :: (Monad m, Functor m) => Program -> SafeExecution m ()
+preprocess (Program decls) = mapM_ processDecl decls
+  where
+    processDecl decl = case node decl of
+      FunctionDecl name _ args _ mBody -> processFunction name (map fst args) mBody
+      ProcedureDecl name _ args rets _ (Just body) -> processProcedureBody name (position decl) (map noWhere args) (map noWhere rets) body
+      ImplementationDecl name _ args rets bodies -> mapM_ (processProcedureBody name (position decl) args rets) bodies
+      AxiomDecl expr -> extendNameConstraint conGlobals expr
+      VarDecl vars -> mapM_ (extendNameConstraint conGlobals) (map itwWhere vars)      
+      _ -> return ()
+      
+processFunction name argNames mBody = do
+  sig@(MapType tv argTypes retType) <- funSig name <$> use envTypeContext
+  let constName = functionConst name  
+  envTypeContext %= \tc -> tc { ctxConstants = M.insert constName sig (ctxConstants tc) }    
+  case mBody of
+    Nothing -> return ()
+    Just body -> do
+      let pos = position body
+      let formals = zip (map formalName argNames) argTypes
+      let app = attachPos pos $ Application name (map (attachPos pos . Var . fst) formals)
+      let axiom = inheritPos (Quantified Forall tv formals) (app |=| body)      
+      extendNameConstraint conGlobals axiom
+  where        
+    formalName Nothing = dummyFArg 
+    formalName (Just n) = n
+    
+processProcedureBody name pos args rets body = do
+  tc <- use envTypeContext
+  let params = psigParams $ procSig name tc
+  let paramsRenamed = map itwId params /= (argNames ++ retNames)    
+  let flatBody = (map (mapItwType (resolve tc)) (concat $ fst body), M.fromList (toBasicBlocks $ snd body))
+  let allLocals = params ++ fst flatBody
+  modify $ addProcedureImpl name (PDef argNames retNames paramsRenamed flatBody pos) 
+  where
+    argNames = map fst args
+    retNames = map fst rets
+
+{- Extracting constraints -}
+
+-- | 'extractMapConstraints' @bExpr@ : extract parametrized constraints from @bExpr@
+-- @bExpr@ must not contain any free variables
+extractMapConstraints :: Expression -> MapConstraints
+extractMapConstraints bExpr = extractConstraints' [] [] [] (negationNF bExpr)
+
+-- | 'extractConstraints'' @tv vars guards body@ : extract parametrized constraints from expression @guards@ ==> @body@
+-- with bound type variables @tv@ and bound variables @vars@
+extractConstraints' :: [Id] -> [IdType] -> [Expression] -> Expression -> MapConstraints
+extractConstraints' tv vars guards body = case (node body) of
+  Quantified Forall tv' vars' bExpr -> extractConstraints' (tv ++ tv') (vars ++ vars') guards bExpr
+  Quantified Exists _ _ _ -> M.empty -- ToDo: skolemize?
+  BinaryExpression And bExpr1 bExpr2 -> let
+    constraints1 = extractConstraints' tv vars guards bExpr1
+    constraints2 = extractConstraints' tv vars guards bExpr2
+    in constraints1 `constraintUnion` constraints2
+  BinaryExpression Or bExpr1 bExpr2 -> let
+    constraints1 = extractConstraints' tv vars ((negationNF $ enot bExpr1) : guards) bExpr2
+    constraints2 = extractConstraints' tv vars ((negationNF $ enot bExpr2) : guards) bExpr1
+    in constraints1 `constraintUnion` constraints2
+  _ -> extractConstraintsAtomic
+  where
+    -- | Bound variables used in body or guards:
+    allFreeVars = freeVars body ++ concatMap freeVars guards
+    usedVars = [(v, t) | (v, t) <- vars, v `elem` allFreeVars]
+    boundTC = emptyContext { ctxTypeVars = tv, ctxLocals = M.fromList vars }
+  
+    -- We extract a parametrized constraint from an application if its arguments contain at least one bound variable
+    extractConstraintsAtomic = foldr constraintUnion M.empty $ map addConstraintFor (refSelections body)
+    addConstraintFor (x, args) = let
+        argTypes = map (exprType boundTC) args
+        (formals, argGuards) = unzip $ extractArgs (map fst usedVars) args
+        allArgGuards = concat argGuards
+        (argVars, extraVars) = partition (\(v, t) -> v `elem` formals) usedVars
+        constraint = if null extraVars
+          then guardWith guards body
+          else inheritPos (Quantified Forall tv extraVars) (guardWith guards body) -- outer guards are inserted into the body, because they might contain extraVars
+      in if not (null argVars) &&       -- argumnets contain bound variables
+          length formals == length args -- all arguments are simple
+        then M.singleton x [inheritPos (Quantified Lambda tv (zip formals argTypes)) (guardWith allArgGuards constraint)]
+        else M.empty
+        
+    defLhs e = case node e of
+      MapSelection (Pos _ (Literal (Reference _ r))) args -> Just (r, args)
+      _ -> Nothing        
+            
+-- | 'extractArgs' @vars args@: extract simple arguments from @args@;
+-- an argument is simple if it is either one of variables in @vars@ or does not contain any of @vars@;
+-- in the latter case the argument is represented as a fresh name and a guard
+extractArgs :: [Id] -> [Expression] -> [(Id, [Expression])]
+extractArgs vars args = foldl extractArg [] (zip args [0..])
+  where
+    extractArg res ((Pos p e), i) = let 
+      x = freshArgName i 
+      xExpr = attachPos p $ Var x
+      in res ++
+        case e of
+          Var arg -> if arg `elem` vars
+            then if arg `elem` map fst res
+              then [(x, [xExpr |=| Pos p e])]      -- Bound variable that already occurred: use fresh variable as formal, add equality guard
+              else [(arg, [])]                     -- New bound variable: use variable name as formal, no additional guards
+            else [(x, [xExpr |=| Pos p e])]        -- Constant: use fresh variable as formal, add equality guard
+          _ -> if null $ freeVars (Pos p e) `intersect` nonfixedBV
+                  then [(x, [xExpr |=| Pos p e])]  -- Expression where all bound variables are already fixed: use fresh variable as formal, add equality guard
+                  else []                          -- Expression involving non-fixed bound variables: not a simple argument, omit
+    freshArgName i = nonIdChar : show i
+    varArgs = [v | (Pos p (Var v)) <- args]
+    nonfixedBV = vars \\ varArgs    
+       