--- conflicted
+++ resolved
@@ -1,4 +1,3 @@
-<<<<<<< HEAD
 {-# LANGUAGE StandaloneDeriving, FlexibleInstances, TypeSynonymInstances #-}
 
 -- | Abstract syntax tree for Boogie 2
@@ -92,6 +91,9 @@
 ff = Literal (BoolValue False)
 tt = Literal (BoolValue True)
 numeral n = Literal (IntValue n)
+
+isLiteral (Pos _ (Literal _)) = True
+isLiteral _ = False
   
 -- | Wildcard or expression  
 data WildcardExpression = Wildcard | Expr Expression
@@ -179,24 +181,16 @@
 {- Values -}
 
 -- | Representation of a map value
-data MapRepr = 
-  Source (Map [Value] Value) |    -- ^ Map that comes directly from a non-deterministic choice, possibly with some key-value pairs defined
-  Derived Ref (Map [Value] Value) -- ^ Map that is derived from another map by redefining values at some keys
-  deriving (Eq, Ord)
+type MapRepr = Map [Value] Value
   
 -- | Representation of an empty map  
-emptyMap = Source M.empty
-
--- | Key-value pairs stored explicitly in a map representation
-stored :: MapRepr -> Map [Value] Value
-stored (Source vals) = vals
-stored (Derived _ override) = override
+emptyMap = M.empty
   
 -- | Run-time value
 data Value = IntValue Integer |  -- ^ Integer value
   BoolValue Bool |               -- ^ Boolean value
   CustomValue Type Int |         -- ^ Value of a user-defined type
-  MapValue Type MapRepr |        -- ^ Value of a map type: consists of an optional reference to the base map (if derived from base by updating) and key-value pairs that override base
+  MapValue Type MapRepr |        -- ^ Partial instance of a map
   Reference Type Ref  |          -- ^ Map reference
   LogicalVar Type Ref            -- ^ Logical variable with a type and name
   
@@ -223,9 +217,8 @@
 valueFromInteger t@(IdType _ _) n = CustomValue t (fromInteger n)
 valueFromInteger _ _              = error "cannot create a boolean or map value from integer" 
   
-unValueBool (BoolValue b) = b  
+unValueBool (BoolValue b) = b
 vnot (BoolValue b) = BoolValue (not b)
-
 isEmptyMap (MapValue _ repr) = repr == emptyMap
 isEmptyMap _ = False  
     
@@ -267,257 +260,3 @@
 -- | Parent information in a constant declaration
 -- (Nothing means no information, while empty list means no parents)
 type ParentInfo = Maybe [ParentEdge]
-=======
-{-# LANGUAGE StandaloneDeriving, FlexibleInstances, TypeSynonymInstances #-}
-
--- | Abstract syntax tree for Boogie 2
-module Language.Boogie.AST where
-
-import Language.Boogie.Position
-import Language.Boogie.Heap
-import Data.Map (Map)
-import qualified Data.Map as M
-import Data.List
-
-{- Basic -}
-
--- | Program: a list of top-level declarations
-newtype Program = Program [Decl]
-  deriving Eq
-
-{- Types -}
-
--- | Types parametrized by the representation of free type variables
-data GenType fv = 
-  BoolType |                                -- ^ bool 
-  IntType |                                 -- ^ int
-  MapType [fv] [GenType fv] (GenType fv) |  -- 'MapType' @type_vars domains range@ : arrow type (used for maps, function and procedure signatures)
-  IdType Id [GenType fv]                    -- 'IdType' @name args@: type denoted by an identifier (either type constructor, possibly with arguments, or a type variable)
-  
--- | Regular types with free variables represented as identifiers 
-type Type = GenType Id
-  
--- | Type representation with nameless dummies
--- (using DeBrujn indexes).
--- This representation is invariant with respect to alpha-conversion and is used to derive instances of Eq and Ord.
-deBrujn :: GenType Id -> GenType ()
-deBrujn t = deBrujn' [] t
-  where
-    deBrujn' fv (MapType fv' domains range) = let newTv = fv ++ fv'
-      in MapType [] (map (deBrujn' newTv) domains) (deBrujn' newTv range)
-    deBrujn' fv (IdType name []) = case elemIndex name fv of
-      Nothing -> IdType name []
-      Just i -> dbIndex (length fv - i - 1)
-    deBrujn' fv (IdType name args) = IdType name (map (deBrujn' fv) args)
-    deBrujn' _ BoolType = BoolType
-    deBrujn' _ IntType = IntType
-    dbIndex i = IdType ("DB " ++ show i) []
-    
-deriving instance Eq (GenType ())
-deriving instance Ord (GenType ())
-
-instance Eq Type where
-  t1 == t2 = deBrujn t1 == deBrujn t2  
-  
-instance Ord Type where
-  compare t1 t2 = compare (deBrujn t1) (deBrujn t2)    
-    
-{- Expressions -}
-
--- | Unary operators
-data UnOp = Neg | Not
-  deriving (Eq, Ord)
-
--- | Binary operators  
-data BinOp = Plus | Minus | Times | Div | Mod | And | Or | Implies | Explies | Equiv | Eq | Neq | Lc | Ls | Leq | Gt | Geq
-  deriving (Eq, Ord)
-
--- | Quantifiers
-data QOp = Forall | Exists | Lambda
-  deriving (Eq, Ord)
-  
--- | Expression with a source position attached  
-type Expression = Pos BareExpression
-  
--- | Expression
-data BareExpression = 
-  Literal Value |
-  Var Id |                                        -- ^ 'Var' @name@
-  Application Id [Expression] |                   -- ^ 'Application' @f args@
-  MapSelection Expression [Expression] |          -- ^ 'MapSelection' @map indexes@
-  MapUpdate Expression [Expression] Expression |  -- ^ 'MapUpdate' @map indexes rhs@
-  Old Expression |
-  IfExpr Expression Expression Expression |       -- ^ 'IfExpr' @cond eThen eElse@
-  Coercion Expression Type |
-  UnaryExpression UnOp Expression |
-  BinaryExpression BinOp Expression Expression |
-  Quantified QOp [Id] [IdType] Expression         -- ^ 'Quantified' @qop type_vars bound_vars expr@
-  deriving Eq -- syntactic equality
-  
--- | 'mapSelectExpr' @m args@ : map selection expression with position of @m@ attached
-mapSelectExpr m args = attachPos (position m) (MapSelection m args)  
-
-ff = Literal (BoolValue False)
-tt = Literal (BoolValue True)
-numeral n = Literal (IntValue n)
-
-isLiteral (Pos _ (Literal _)) = True
-isLiteral _ = False
-  
--- | Wildcard or expression  
-data WildcardExpression = Wildcard | Expr Expression
-  deriving Eq
-  
-{- Statements -}
-
--- | Statement with a source position attached  
-type Statement = Pos BareStatement
-
--- | Statement
-data BareStatement = Predicate SpecClause |      -- ^ Predicate statement (assume or assert)
-  Havoc [Id] |                                   -- ^ 'Havoc' @var_names@
-  Assign [(Id , [[Expression]])] [Expression] |  -- ^ 'Assign' @var_map_selects rhss@
-  Call [Id] Id [Expression] |                    -- ^ 'Call' @lhss proc_name args@
-  CallForall Id [WildcardExpression] |           -- ^ 'CallForall' @proc_name args@
-  If WildcardExpression Block (Maybe Block) |    -- ^ 'If' @wild_or_expr then_block else_block@
-  While WildcardExpression [SpecClause] Block |  -- ^ 'While' @wild_or_expr free_loop_inv loop_body@
-  Break (Maybe Id) |                             -- ^ 'Break' @label@
-  Return |
-  Goto [Id] |                                    -- ^ 'Goto' @labels@
-  Skip                                           -- ^ only used at the end of a block
-  deriving Eq -- syntactic equality
-
--- | Statement labeled by multiple labels with a source position attached  
-type LStatement = Pos BareLStatement
-
--- | Statement labeled by multiple labels
-type BareLStatement = ([Id], Statement)
-
--- | Statement block
-type Block = [LStatement] 
-
--- | Block consisting of a single non-labeled statement
-singletonBlock s = [attachPos (position s) ([], s)]
-
--- | Procedure body: consists of local variable declarations and a statement block
-type Body = ([[IdTypeWhere]], Block)
-
--- | Basic block is a list of statements labeled by a single label;
--- the list contains no jump, if or while statements,
--- except for the last statement, which can be a goto or return
-type BasicBlock = (Id, [Statement])
-
--- | Procedure body transformed to basic blocks:
--- consists of local variable declarations and a set of basic blocks
--- (represented as a map from their labels to statement lists)
-type BasicBody = ([IdTypeWhere], Map Id [Statement])
-
-{- Specs -}
-
--- | Types of specification clauses
-data SpecType = Inline | Precondition | Postcondition | LoopInvariant | Where | Axiom
-  deriving Eq
-
--- | Specification clause
-data SpecClause = SpecClause {
-  specType :: SpecType,   -- ^ Source of the clause
-  specFree :: Bool,       -- ^ Is it free (assumption) or checked (assertions)?
-  specExpr :: Expression  -- ^ Boolean expression
-  } deriving Eq
-
--- | Procedure contract clause 
-data Contract = Requires Bool Expression |  -- ^ 'Requires' @e free@
-  Modifies Bool [Id] |                      -- ^ 'Modifies' @var_names free@
-  Ensures Bool Expression                   -- ^ 'Ensures' @e free@
-  deriving Eq
-
-{- Declarations -}
-
--- | Top-level declaration with a source position attached  
-type Decl = Pos BareDecl
-
--- | Top-level declaration
-data BareDecl = 
-  TypeDecl [NewType] |
-  ConstantDecl Bool [Id] Type ParentInfo Bool |                                -- ^ 'ConstantDecl' @unique names type orderSpec complete@
-  FunctionDecl Id [Id] [FArg] FArg (Maybe Expression) |                        -- ^ 'FunctionDecl' @name type_args formals ret body@
-  AxiomDecl Expression |
-  VarDecl [IdTypeWhere] |
-  ProcedureDecl Id [Id] [IdTypeWhere] [IdTypeWhere] [Contract] (Maybe Body) |  -- ^ 'ProcedureDecl' @name type_args formals rets contract body@
-  ImplementationDecl Id [Id] [IdType] [IdType] [Body]                          -- ^ 'ImplementationDecl' @name type_args formals rets body@
-  deriving Eq
-  
-{- Values -}
-
--- | Representation of a map value
-type MapRepr = Map [Value] Value
-  
--- | Representation of an empty map  
-emptyMap = M.empty
-  
--- | Run-time value
-data Value = IntValue Integer |  -- ^ Integer value
-  BoolValue Bool |               -- ^ Boolean value
-  CustomValue Type Int |         -- ^ Value of a user-defined type
-  MapValue Type MapRepr |        -- ^ Partial instance of a map
-  Reference Type Ref             -- ^ Map reference
-  deriving (Eq, Ord)
-  
--- | Type of a value
-valueType :: Value -> Type
-valueType (IntValue _) = IntType
-valueType (BoolValue _) = BoolType
-valueType (CustomValue t _) = t
-valueType (MapValue t _) = t
-valueType (Reference t _) = t
-  
--- | 'valueFromInteger' @t n@: value of type @t@ with an integer code @n@
-valueFromInteger :: Type -> Integer -> Value  
-valueFromInteger IntType n        = IntValue n
-valueFromInteger t@(IdType _ _) n = CustomValue t (fromInteger n)
-valueFromInteger _ _              = error "cannot create a boolean or map value from integer" 
-  
-unValueBool (BoolValue b) = b
-vnot (BoolValue b) = BoolValue (not b)
-isEmptyMap (MapValue _ repr) = repr == emptyMap
-isEmptyMap _ = False  
-    
-{- Misc -}
-
--- | Identifier
-type Id = String
-
--- | Definition of a type
-data NewType = NewType {
-  tId :: Id,
-  tArgs :: [Id],
-  tValue :: Maybe Type
-  } deriving Eq
-
--- | Name declaration (identifier, type)
-type IdType = (Id, Type)
-
--- | Name declaration with a where clause
-data IdTypeWhere = IdTypeWhere { 
-  itwId :: Id, 
-  itwType :: Type, 
-  itwWhere :: Expression 
-  } deriving Eq
-  
--- | Strip the where clause  
-noWhere itw = (itwId itw, itwType itw)  
-  
--- | Formal argument of a function  
-type FArg = (Maybe Id, Type)
-
--- | Argument name used for unnamed function arguments
--- (does not matter, because it is never referred to from function's body)  
-dummyFArg = ""
-
--- | Parent edge of a constant declaration (uniqueness, parent name)
-type ParentEdge = (Bool, Id)
-
--- | Parent information in a constant declaration
--- (Nothing means no information, while empty list means no parents)
-type ParentInfo = Maybe [ParentEdge]
->>>>>>> de240f5f
