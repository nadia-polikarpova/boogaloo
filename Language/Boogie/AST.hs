--- conflicted
+++ resolved
@@ -4,12 +4,8 @@
 module Language.Boogie.AST where
 
 import Language.Boogie.Position
-<<<<<<< HEAD
-import Language.Boogie.Heap
 
 import Data.Data
-=======
->>>>>>> 19efc533
 import Data.Map (Map)
 import qualified Data.Map as M
 import Data.List
