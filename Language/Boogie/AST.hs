{-# LANGUAGE StandaloneDeriving, FlexibleInstances, TypeSynonymInstances #-}

-- | Abstract syntax tree for Boogie 2
module Language.Boogie.AST where

<<<<<<< HEAD
import Language.Boogie.Pretty
=======
>>>>>>> f9c546aa
import Language.Boogie.Position
import Language.Boogie.Heap
import Data.Map (Map)
import qualified Data.Map as M
import Data.List

{- Basic -}

-- | Program: a list of top-level declarations
newtype Program = Program [Decl]
  deriving Eq

{- Types -}

-- | Types parametrized by the representation of free type variables
data GenType fv = 
  BoolType |                                -- ^ bool 
  IntType |                                 -- ^ int
  MapType [fv] [GenType fv] (GenType fv) |  -- 'MapType' @type_vars domains range@ : arrow type (used for maps, function and procedure signatures)
  IdType Id [GenType fv]                    -- 'IdType' @name args@: type denoted by an identifier (either type constructor, possibly with arguments, or a type variable)
  
-- | Regular types with free variables represented as identifiers 
type Type = GenType Id
  
-- | Type representation with nameless dummies
-- (using DeBrujn indexes).
-- This representation is invariant with respect to alpha-conversion and is used to derive instances of Eq and Ord.
deBrujn :: GenType Id -> GenType ()
deBrujn t = deBrujn' [] t
  where
    deBrujn' fv (MapType fv' domains range) = let newTv = fv ++ fv'
      in MapType [] (map (deBrujn' newTv) domains) (deBrujn' newTv range)
    deBrujn' fv (IdType name []) = case elemIndex name fv of
      Nothing -> IdType name []
      Just i -> dbIndex (length fv - i - 1)
    deBrujn' fv (IdType name args) = IdType name (map (deBrujn' fv) args)
    deBrujn' _ BoolType = BoolType
    deBrujn' _ IntType = IntType
    dbIndex i = IdType ("DB " ++ show i) []
    
deriving instance Eq (GenType ())
deriving instance Ord (GenType ())

instance Eq Type where
  t1 == t2 = deBrujn t1 == deBrujn t2  
  
instance Ord Type where
  compare t1 t2 = compare (deBrujn t1) (deBrujn t2)    
    
{- Expressions -}

-- | Unary operators
data UnOp = Neg | Not
  deriving (Eq, Ord)

-- | Binary operators  
data BinOp = Plus | Minus | Times | Div | Mod | And | Or | Implies | Explies | Equiv | Eq | Neq | Lc | Ls | Leq | Gt | Geq
  deriving (Eq, Ord)

-- | Quantifiers
data QOp = Forall | Exists | Lambda
  deriving (Eq, Ord)
  
-- | Expression with a source position attached  
type Expression = Pos BareExpression
  
-- | Expression
data BareExpression = 
  Literal Value |
  Var Id |                                        -- ^ 'Var' @name@
<<<<<<< HEAD
=======
  LogicalVar Type Ref |                           -- ^ A logical variable
>>>>>>> f9c546aa
  Application Id [Expression] |                   -- ^ 'Application' @f args@
  MapSelection Expression [Expression] |          -- ^ 'MapSelection' @map indexes@
  MapUpdate Expression [Expression] Expression |  -- ^ 'MapUpdate' @map indexes rhs@
  Old Expression |
  IfExpr Expression Expression Expression |       -- ^ 'IfExpr' @cond eThen eElse@
  Coercion Expression Type |
  UnaryExpression UnOp Expression |
  BinaryExpression BinOp Expression Expression |
  Quantified QOp [Id] [IdType] Expression         -- ^ 'Quantified' @qop type_vars bound_vars expr@
  deriving Eq -- syntactic equality
  
-- | 'mapSelectExpr' @m args@ : map selection expression with position of @m@ attached
mapSelectExpr m args = attachPos (position m) (MapSelection m args)  

ff = Literal (BoolValue False)
tt = Literal (BoolValue True)
numeral n = Literal (IntValue n)
<<<<<<< HEAD

isLiteral (Pos _ (Literal _)) = True
isLiteral _ = False
=======
>>>>>>> f9c546aa
  
-- | Wildcard or expression  
data WildcardExpression = Wildcard | Expr Expression
  deriving Eq
  
{- Statements -}

-- | Statement with a source position attached  
type Statement = Pos BareStatement

-- | Statement
data BareStatement = Predicate SpecClause |      -- ^ Predicate statement (assume or assert)
  Havoc [Id] |                                   -- ^ 'Havoc' @var_names@
  Assign [(Id , [[Expression]])] [Expression] |  -- ^ 'Assign' @var_map_selects rhss@
  Call [Id] Id [Expression] |                    -- ^ 'Call' @lhss proc_name args@
  CallForall Id [WildcardExpression] |           -- ^ 'CallForall' @proc_name args@
  If WildcardExpression Block (Maybe Block) |    -- ^ 'If' @wild_or_expr then_block else_block@
  While WildcardExpression [SpecClause] Block |  -- ^ 'While' @wild_or_expr free_loop_inv loop_body@
  Break (Maybe Id) |                             -- ^ 'Break' @label@
  Return |
  Goto [Id] |                                    -- ^ 'Goto' @labels@
  Skip                                           -- ^ only used at the end of a block
  deriving Eq -- syntactic equality

-- | Statement labeled by multiple labels with a source position attached  
type LStatement = Pos BareLStatement

-- | Statement labeled by multiple labels
type BareLStatement = ([Id], Statement)

-- | Statement block
type Block = [LStatement] 

-- | Block consisting of a single non-labeled statement
singletonBlock s = [attachPos (position s) ([], s)]

-- | Procedure body: consists of local variable declarations and a statement block
type Body = ([[IdTypeWhere]], Block)

-- | Basic block is a list of statements labeled by a single label;
-- the list contains no jump, if or while statements,
-- except for the last statement, which can be a goto or return
type BasicBlock = (Id, [Statement])

-- | Procedure body transformed to basic blocks:
-- consists of local variable declarations and a set of basic blocks
-- (represented as a map from their labels to statement lists)
type BasicBody = ([IdTypeWhere], Map Id [Statement])

{- Specs -}

-- | Types of specification clauses
data SpecType = Inline | Precondition | Postcondition | LoopInvariant | Where | Axiom
  deriving Eq

-- | Specification clause
data SpecClause = SpecClause {
  specType :: SpecType,   -- ^ Source of the clause
  specFree :: Bool,       -- ^ Is it free (assumption) or checked (assertions)?
  specExpr :: Expression  -- ^ Boolean expression
  } deriving Eq

-- | Procedure contract clause 
data Contract = Requires Bool Expression |  -- ^ 'Requires' @e free@
  Modifies Bool [Id] |                      -- ^ 'Modifies' @var_names free@
  Ensures Bool Expression                   -- ^ 'Ensures' @e free@
  deriving Eq

{- Declarations -}

-- | Top-level declaration with a source position attached  
type Decl = Pos BareDecl

-- | Top-level declaration
data BareDecl = 
  TypeDecl [NewType] |
  ConstantDecl Bool [Id] Type ParentInfo Bool |                                -- ^ 'ConstantDecl' @unique names type orderSpec complete@
  FunctionDecl Id [Id] [FArg] FArg (Maybe Expression) |                        -- ^ 'FunctionDecl' @name type_args formals ret body@
  AxiomDecl Expression |
  VarDecl [IdTypeWhere] |
  ProcedureDecl Id [Id] [IdTypeWhere] [IdTypeWhere] [Contract] (Maybe Body) |  -- ^ 'ProcedureDecl' @name type_args formals rets contract body@
  ImplementationDecl Id [Id] [IdType] [IdType] [Body]                          -- ^ 'ImplementationDecl' @name type_args formals rets body@
  deriving Eq
  
{- Values -}

-- | Representation of a map value
type MapRepr = Map [Value] Value
  
-- | Representation of an empty map  
emptyMap = M.empty
  
-- | Run-time value
data Value = IntValue Integer |  -- ^ Integer value
  BoolValue Bool |               -- ^ Boolean value
  CustomValue Type Int |         -- ^ Value of a user-defined type
  MapValue Type MapRepr |        -- ^ Partial instance of a map
<<<<<<< HEAD
  Reference Type Ref  |          -- ^ Map reference
  LogicalVar Type Ref            -- ^ Logical variable with a type and name
  
=======
  Reference Type Ref             -- ^ Map reference
>>>>>>> f9c546aa
  deriving (Eq, Ord)
  
-- | Type of a value
valueType :: Value -> Type
valueType (IntValue _) = IntType
valueType (BoolValue _) = BoolType
valueType (CustomValue t _) = t
valueType (MapValue t _) = t
valueType (Reference t _) = t
<<<<<<< HEAD
valueType (LogicalVar t _) = t

-- | Name of a value, undefined if the value isn't a reference or
-- logical variable.
valueName :: Value -> String
valueName (Reference _ r) = "map_" ++ show r
valueName (LogicalVar _ r) = "logic_" ++ show r

=======
  
>>>>>>> f9c546aa
-- | 'valueFromInteger' @t n@: value of type @t@ with an integer code @n@
valueFromInteger :: Type -> Integer -> Value  
valueFromInteger IntType n        = IntValue n
valueFromInteger t@(IdType _ _) n = CustomValue t (fromInteger n)
valueFromInteger _ _              = error "cannot create a boolean or map value from integer" 
  
<<<<<<< HEAD
unValueBool (BoolValue b) = b
=======
unValueBool (BoolValue b) = b  
>>>>>>> f9c546aa
vnot (BoolValue b) = BoolValue (not b)
isEmptyMap (MapValue _ repr) = repr == emptyMap
isEmptyMap _ = False  
    
{- Misc -}

-- | Identifier
type Id = String

-- | Definition of a type
data NewType = NewType {
  tId :: Id,
  tArgs :: [Id],
  tValue :: Maybe Type
  } deriving Eq

-- | Name declaration (identifier, type)
type IdType = (Id, Type)

-- | Name declaration with a where clause
data IdTypeWhere = IdTypeWhere { 
  itwId :: Id, 
  itwType :: Type, 
  itwWhere :: Expression 
  } deriving Eq
  
-- | Strip the where clause  
noWhere itw = (itwId itw, itwType itw)  
  
-- | Formal argument of a function  
type FArg = (Maybe Id, Type)

-- | Argument name used for unnamed function arguments
-- (does not matter, because it is never referred to from function's body)  
dummyFArg = ""

-- | Parent edge of a constant declaration (uniqueness, parent name)
type ParentEdge = (Bool, Id)

-- | Parent information in a constant declaration
-- (Nothing means no information, while empty list means no parents)
type ParentInfo = Maybe [ParentEdge]
<|MERGE_RESOLUTION|>--- conflicted
+++ resolved
@@ -3,10 +3,6 @@
 -- | Abstract syntax tree for Boogie 2
 module Language.Boogie.AST where
 
-<<<<<<< HEAD
-import Language.Boogie.Pretty
-=======
->>>>>>> f9c546aa
 import Language.Boogie.Position
 import Language.Boogie.Heap
 import Data.Map (Map)
@@ -77,10 +73,7 @@
 data BareExpression = 
   Literal Value |
   Var Id |                                        -- ^ 'Var' @name@
-<<<<<<< HEAD
-=======
   LogicalVar Type Ref |                           -- ^ A logical variable
->>>>>>> f9c546aa
   Application Id [Expression] |                   -- ^ 'Application' @f args@
   MapSelection Expression [Expression] |          -- ^ 'MapSelection' @map indexes@
   MapUpdate Expression [Expression] Expression |  -- ^ 'MapUpdate' @map indexes rhs@
@@ -98,12 +91,9 @@
 ff = Literal (BoolValue False)
 tt = Literal (BoolValue True)
 numeral n = Literal (IntValue n)
-<<<<<<< HEAD
 
 isLiteral (Pos _ (Literal _)) = True
 isLiteral _ = False
-=======
->>>>>>> f9c546aa
   
 -- | Wildcard or expression  
 data WildcardExpression = Wildcard | Expr Expression
@@ -201,13 +191,7 @@
   BoolValue Bool |               -- ^ Boolean value
   CustomValue Type Int |         -- ^ Value of a user-defined type
   MapValue Type MapRepr |        -- ^ Partial instance of a map
-<<<<<<< HEAD
-  Reference Type Ref  |          -- ^ Map reference
-  LogicalVar Type Ref            -- ^ Logical variable with a type and name
-  
-=======
   Reference Type Ref             -- ^ Map reference
->>>>>>> f9c546aa
   deriving (Eq, Ord)
   
 -- | Type of a value
@@ -217,29 +201,14 @@
 valueType (CustomValue t _) = t
 valueType (MapValue t _) = t
 valueType (Reference t _) = t
-<<<<<<< HEAD
-valueType (LogicalVar t _) = t
-
--- | Name of a value, undefined if the value isn't a reference or
--- logical variable.
-valueName :: Value -> String
-valueName (Reference _ r) = "map_" ++ show r
-valueName (LogicalVar _ r) = "logic_" ++ show r
-
-=======
-  
->>>>>>> f9c546aa
+  
 -- | 'valueFromInteger' @t n@: value of type @t@ with an integer code @n@
 valueFromInteger :: Type -> Integer -> Value  
 valueFromInteger IntType n        = IntValue n
 valueFromInteger t@(IdType _ _) n = CustomValue t (fromInteger n)
 valueFromInteger _ _              = error "cannot create a boolean or map value from integer" 
   
-<<<<<<< HEAD
 unValueBool (BoolValue b) = b
-=======
-unValueBool (BoolValue b) = b  
->>>>>>> f9c546aa
 vnot (BoolValue b) = BoolValue (not b)
 isEmptyMap (MapValue _ repr) = repr == emptyMap
 isEmptyMap _ = False  
